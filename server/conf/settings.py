--- conflicted
+++ resolved
@@ -28,12 +28,9 @@
 from evennia.settings_default import *
 import os
 
-<<<<<<< HEAD
 from evennia.contrib.base_systems import color_markups
 SITE_ID = 1  # This tells Django which site object to use
 DEBUG = True
-=======
->>>>>>> b954cd29
 ENVIRONMENT = os.getenv('ENVIRONMENT', 'development')
 ######################################################################
 # Evennia base server config
@@ -55,7 +52,30 @@
 TELNET_INTERFACES = ['0.0.0.0']
 WEBSERVER_INTERFACES = ['0.0.0.0']
 
-<<<<<<< HEAD
+if ENVIRONMENT == 'development':
+  WEB_SOCKET_CLIENT_URL = "ws://localhost4005/websocket"
+else:
+  WEBSOCKET_CLIENT_URL = "wss://beta.diesiraemu.com/websocket"
+
+ALLOWED_HOSTS = ['beta.diesiraemu.com', 'localhost', '127.0.0.1']
+CSRF_TRUSTED_ORIGINS = ['https://beta.diesiraemu.com', 'http://beta.diesiraemu.com']
+"""
+INSTALLED_APPS += ["world.wod20th", 'world.jobs']  # Add your app to the list of installed apps
+BASE_ROOM_TYPECLASS = "typeclasses.rooms.RoomParent"
+LOCK_FUNC_MODULES = [
+    "evennia.locks.lockfuncs",
+    "world.wod20th.locks", 
+]
+
+CSRF_TRUSTED_ORIGINS = ['http://localhost:4005', 'http://localhost:4000', 'https://diesiraemu.com']
+
+COLOR_ANSI_EXTRA_MAP = color_markups.MUX_COLOR_ANSI_EXTRA_MAP
+COLOR_XTERM256_EXTRA_FG = color_markups.MUX_COLOR_XTERM256_EXTRA_FG
+COLOR_XTERM256_EXTRA_BG = color_markups.MUX_COLOR_XTERM256_EXTRA_BG
+COLOR_XTERM256_EXTRA_GFG = color_markups.MUX_COLOR_XTERM256_EXTRA_GFG
+COLOR_XTERM256_EXTRA_GBG = color_markups.MUX_COLOR_XTERM256_EXTRA_GBG
+COLOR_ANSI_XTERM256_BRIGHT_BG_EXTRA_MAP = color_markups.MUX_COLOR_ANSI_XTERM256_BRIGHT_BG_EXTRA_MAP
+
 ALLOWED_HOSTS = ['localhost', '127.0.0.1', 'diesiraemu.com']
 WEBSOCKET_CLIENT_URL = None  # Let Evennia handle this automatically
 
@@ -64,23 +84,9 @@
     "wiki",
 )
 
-=======
-if ENVIRONMENT == 'development':
-  WEB_SOCKET_CLIENT_URL = "ws://localhost4005/websocket"
-else:
-  WEBSOCKET_CLIENT_URL = "wss://beta.diesiraemu.com/websocket"
-
-ALLOWED_HOSTS = ['beta.diesiraemu.com', 'localhost', '127.0.0.1']
-CSRF_TRUSTED_ORIGINS = ['https://beta.diesiraemu.com', 'http://beta.diesiraemu.com']
-"""
-INSTALLED_APPS += ["world.wod20th", 'world.jobs']  # Add your app to the list of installed apps
->>>>>>> b954cd29
 BASE_ROOM_TYPECLASS = "typeclasses.rooms.RoomParent"
-LOCK_FUNC_MODULES = [
-    "evennia.locks.lockfuncs",
-    "world.wod20th.locks", 
-]
-  # Change 8001 to your desired websocket port
+  
+# Change 8001 to your desired websocket port
 ######################################################################
 # Settings given in secret_settings.py override those in this file.
 ######################################################################
@@ -244,7 +250,6 @@
     (r"%ch%cC", r"%c[055"),
     (r"%ch%cW", r"%c[555"),  # white background
     (r"%ch%cX", r"%c[222"),  # dark grey background
-<<<<<<< HEAD
 ]
 
 DATABASES = {
@@ -282,6 +287,3 @@
     WEBSOCKET_CLIENT_URL = "wss://diesiraemu.com:4202/websocket"
 elif ENVIRONMENT == 'development':
     WEBSOCKET_CLIENT_URL = "ws://localhost:4202/websocket"
-=======
-]
->>>>>>> b954cd29
