--- conflicted
+++ resolved
@@ -522,7 +522,6 @@
         except ValueError as e:
             self.caller.msg(str(e))
 
-<<<<<<< HEAD
         # Inside func() method, when handling the 'Type' stat:
         if stat.name == 'Type':
             splat = character.get_stat('other', 'splat', 'Splat')
@@ -583,8 +582,7 @@
                 self.caller.msg(f"|gRecalculated Willpower to {courage} and Humanity to {humanity}.|n")
                 character.msg(f"|gYour Willpower has been set to {courage} and Humanity to {humanity}.|n")
 
-=======
->>>>>>> 79d0c9c4
+
     def update_virtues_for_enlightenment(self, character):
         """Update virtues based on enlightenment path"""
         # Initialize virtues if they don't exist
