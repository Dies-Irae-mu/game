from evennia.commands.default.muxcommand import MuxCommand
from evennia.utils.search import search_object
from world.wod20th.models import Stat, SHIFTER_IDENTITY_STATS, SHIFTER_RENOWN, CLAN, MAGE_FACTION, MAGE_SPHERES, \
    TRADITION, TRADITION_SUBFACTION, CONVENTION, METHODOLOGIES, NEPHANDI_FACTION, SEEMING, KITH, SEELIE_LEGACIES, \
    UNSEELIE_LEGACIES, ARTS, REALMS, calculate_willpower, calculate_road
from evennia.utils.ansi import ANSIString
from world.wod20th.utils.damage import format_damage, format_status, format_damage_stacked
from world.wod20th.utils.formatting import format_stat, header, footer, divider
from itertools import zip_longest
from typeclasses.characters import Character

# Define virtue sets for different paths
PATH_VIRTUES = {
    'Humanity': ['Conscience', 'Self-Control', 'Courage'],
    'Night': ['Conviction', 'Instinct', 'Courage'],
    'Metamorphosis': ['Conviction', 'Instinct', 'Courage'],
    'Beast': ['Conviction', 'Instinct', 'Courage'],
    'Harmony': ['Conscience', 'Instinct', 'Courage'],
    'Evil Revelations': ['Conviction', 'Self-Control', 'Courage'],
    'Self-Focus': ['Conviction', 'Instinct', 'Courage'],
    'Scorched Heart': ['Conviction', 'Self-Control', 'Courage'],
    'Entelechy': ['Conviction', 'Self-Control', 'Courage'],
    'Sharia El-Sama': ['Conscience', 'Self-Control', 'Courage'],
    'Asakku': ['Conviction', 'Instinct', 'Courage'],
    'Death and the Soul': ['Conviction', 'Self-Control', 'Courage'],
    'Honorable Accord': ['Conscience', 'Self-Control', 'Courage'],
    'Feral Heart': ['Conviction', 'Instinct', 'Courage'],
    'Orion': ['Conviction', 'Instinct', 'Courage'],
    'Power and the Inner Voice': ['Conviction', 'Instinct', 'Courage'],
    'Lilith': ['Conviction', 'Instinct', 'Courage'],
    'Caine': ['Conviction', 'Instinct', 'Courage'],
    'Cathari': ['Conviction', 'Instinct', 'Courage'],
    'Redemption': ['Conscience', 'Self-Control', 'Courage'],
    'Bones': ['Conviction', 'Self-Control', 'Courage'],
    'Typhon': ['Conviction', 'Self-Control', 'Courage'],
    'Paradox': ['Conviction', 'Self-Control', 'Courage'],
    'Blood': ['Conviction', 'Self-Control', 'Courage'],
    'Hive': ['Conviction', 'Instinct', 'Courage']
}

class CmdSheet(MuxCommand):
    """
    Show a sheet of the character.
    """
    key = "sheet"
    aliases = ["sh"]
    help_category = "Chargen & Character Info"

    def func(self):
        name = self.args.strip()
        if not name:
            name = self.caller.key

        # First try direct name match (with quiet=True to suppress error message)
        chars = self.caller.search(name, global_search=True, 
                                 typeclass='typeclasses.characters.Character', 
                                 quiet=True)
        
        # Handle if search returns a list
        character = chars[0] if isinstance(chars, list) else chars
        
        # If no direct match, try alias
        if not character:
            character = Character.get_by_alias(name.lower())

        if character:
            # If not builder, verify character is in same location
            if not self.caller.check_permstring("builders"):
                if character != self.caller and character not in self.caller.location.contents:
                    self.caller.msg(f"You can't see {name} here.")
                    return
        else:
            self.caller.msg(f"Character '{name}' not found.")
            return

        # Modify permission check - allow builders/admins to view any sheet
        if not self.caller.check_permstring("builders"):
            if self.caller != character:
                self.caller.msg(f"|rYou can't see the sheet of {character.key}.|n")
                return

        # Check if character has stats and splat initialized
        if not character.db.stats or not character.db.stats.get('other', {}).get('splat', {}).get('Splat', {}).get('perm'):
            self.caller.msg("|rYou must set a splat to initialize your sheet. Use +selfstat splat=<Splat> or ask staff to set it.|n")
            return

        try:
            splat = character.get_stat('other', 'splat', 'Splat')
        except AttributeError:
            self.caller.msg("|rError accessing character stats. Please contact staff.|n")
            return

        if not splat:
            splat = "Mortal"

        stats = character.db.stats
        if not stats:
            character.db.stats = {}
        
        string = header(f"Character Sheet for:|n {character.get_display_name(self.caller)}")
        
        string += header("Identity", width=78, color="|y")
        
        common_stats = ['Full Name', 'Date of Birth', 'Concept']
        splat = character.db.stats.get('other', {}).get('splat', {}).get('Splat', {}).get('perm', '')
        
        if splat.lower() == 'changeling':
            common_stats += ['Seelie Legacy', 'Unseelie Legacy']
        else:
            common_stats += ['Nature', 'Demeanor']

        if splat.lower() == 'vampire':
            splat_specific_stats = ['Clan', 'Date of Embrace', 'Generation', 'Sire', 'Enlightenment']
        elif splat.lower() == 'shifter':
            shifter_type = character.db.stats.get('identity', {}).get('lineage', {}).get('Type', {}).get('perm', '')
            # Start with Type and Rank for all shifters
<<<<<<< HEAD
            splat_specific_stats = ['Type', 'Rank']
=======
            splat_specific_stats = ['Type', 'Rank', 'Deed Name']
>>>>>>> 45718959
            
            # Add type-specific stats from the SHIFTER_IDENTITY_STATS dictionary
            if shifter_type:
                type_specific_stats = SHIFTER_IDENTITY_STATS.get(shifter_type, [])
                splat_specific_stats.extend(type_specific_stats)
        elif splat.lower() == 'mage':
            mage_faction = character.db.stats.get('identity', {}).get('lineage', {}).get('Mage Faction', {}).get('perm', '')
            splat_specific_stats = ['Essence', 'Mage Faction']
            
            if mage_faction.lower() == 'traditions':
                traditions = character.db.stats.get('identity', {}).get('lineage', {}).get('Tradition', {}).get('perm', '')
                splat_specific_stats.extend(['Tradition'])
                if traditions:
                        splat_specific_stats.append('Traditions Subfaction')
            elif mage_faction.lower() == 'technocracy':
                splat_specific_stats.extend(['Convention', 'Methodology'])
            elif mage_faction.lower() == 'nephandi':
                splat_specific_stats.append('Nephandi Faction')
        elif splat.lower() == 'changeling':
            splat_specific_stats = ['Kith', 'Seeming', 'House']
        else:
            splat_specific_stats = []

        all_stats = []
        # Add common stats first
        for stat in common_stats:
            if stat not in all_stats:
                all_stats.append(stat)

        # Add splat-specific stats
        for stat in splat_specific_stats:
            if stat not in all_stats:
                all_stats.append(stat)

        # Add Splat at the end if not already included
        if 'Splat' not in all_stats:
            all_stats.append('Splat')

        def format_stat_with_dots(stat, value, width=38):
            # Special case for 'Traditions Subfaction'
            display_stat = 'Subfaction' if stat == 'Traditions Subfaction' else stat
            
            stat_str = f" {display_stat}"
            # Special handling for Rank to show 0
            if stat == 'Rank' and (value == '' or value is None):
                value_str = '0'
            else:
                value_str = str(value) if value is not None else ''
            dots = "." * (width - len(stat_str) - len(value_str) - 1)
            return f"{stat_str}{dots}{value_str}"

        for i in range(0, len(all_stats), 2):
            left_stat = all_stats[i]
            right_stat = all_stats[i+1] if i+1 < len(all_stats) else None

            left_value = character.db.stats.get('identity', {}).get('personal', {}).get(left_stat, {}).get('perm', '')
            if not left_value:
                left_value = character.db.stats.get('identity', {}).get('lineage', {}).get(left_stat, {}).get('perm', '')
                # Special handling for Rank
                if left_stat == 'Rank' and left_value == '':
                    left_value = '0'
            if not left_value:
                left_value = character.db.stats.get('identity', {}).get('other', {}).get(left_stat, {}).get('perm', '')
            if not left_value and left_stat == 'Splat':
                left_value = character.db.stats.get('other', {}).get('splat', {}).get('Splat', {}).get('perm', '')
            # New code for Nature and Demeanor
            if left_stat == 'Nature':
                left_value = character.db.stats.get('archetype', {}).get('personal', {}).get('Nature', {}).get('perm', '')
            elif left_stat == 'Demeanor':
                left_value = character.db.stats.get('archetype', {}).get('personal', {}).get('Demeanor', {}).get('perm', '')

            left_formatted = format_stat_with_dots(left_stat, left_value)

            if right_stat:
                right_value = character.db.stats.get('identity', {}).get('personal', {}).get(right_stat, {}).get('perm', '')
                if not right_value:
                    right_value = character.db.stats.get('identity', {}).get('lineage', {}).get(right_stat, {}).get('perm', '')
                if not right_value:
                    right_value = character.db.stats.get('identity', {}).get('other', {}).get(right_stat, {}).get('perm', '')
                if not right_value and right_stat == 'Splat':
                    right_value = character.db.stats.get('other', {}).get('splat', {}).get('Splat', {}).get('perm', '')
                # New code for Nature and Demeanor
                if right_stat == 'Nature':
                    right_value = character.db.stats.get('archetype', {}).get('personal', {}).get('Nature', {}).get('perm', '')
                elif right_stat == 'Demeanor':
                    right_value = character.db.stats.get('archetype', {}).get('personal', {}).get('Demeanor', {}).get('perm', '')
                
                right_formatted = format_stat_with_dots(right_stat, right_value)
                string += f"{left_formatted}  {right_formatted}\n"
            else:
                string += f"{left_formatted}\n"

        string += header("Attributes", width=78, color="|y")
        string += " " + divider("Physical", width=25, fillchar=" ") + " "
        string += divider("Social", width=25, fillchar=" ") + " "
        string += divider("Mental", width=25, fillchar=" ") + "\n"

        # Function to add padding to social and mental attributes
        def pad_attribute(attr):
            return " " * 1 + attr.ljust(22)

        string += format_stat("Strength", character.get_stat('attributes', 'physical', 'Strength'), default=1, tempvalue=character.get_stat('attributes', 'physical', 'Strength', temp=True)) + " "
        string += format_stat("Charisma", character.get_stat('attributes', 'social', 'Charisma'), default=1, tempvalue=character.get_stat('attributes', 'social', 'Charisma', temp=True)) + " "
        string += pad_attribute(format_stat("Perception", character.get_stat('attributes', 'mental', 'Perception'), default=1, tempvalue=character.get_stat('attributes', 'mental', 'Perception', temp=True))) + "\n"
        string += format_stat("Dexterity", character.get_stat('attributes', 'physical', 'Dexterity'), default=1, tempvalue=character.get_stat('attributes', 'physical', 'Dexterity', temp=True)) + " "
        string += format_stat("Manipulation", character.get_stat('attributes', 'social', 'Manipulation'), default=1, tempvalue=character.get_stat('attributes', 'social', 'Manipulation', temp=True)) + " "
        string += pad_attribute(format_stat("Intelligence", character.get_stat('attributes', 'mental', 'Intelligence'), default=1, tempvalue=character.get_stat('attributes', 'mental', 'Intelligence', temp=True))) + "\n"
        string += format_stat("Stamina", character.get_stat('attributes', 'physical', 'Stamina'), default=1, tempvalue=character.get_stat('attributes', 'physical', 'Stamina', temp=True)) + " "
        
        # Special handling for Appearance
        appearance_value = character.get_stat('attributes', 'social', 'Appearance', temp=False)
        appearance_temp = character.get_stat('attributes', 'social', 'Appearance', temp=True)
        
        # Check if character is a vampire with a clan that should have 0 Appearance
        zero_appearance_clans = ['nosferatu', 'samedi']
        clan = character.db.stats.get('identity', {}).get('lineage', {}).get('Clan', {}).get('perm', '').lower()
        is_zero_appearance_clan = clan in zero_appearance_clans
        
        # Check if character is in a form that should have 0 Appearance
        current_form = character.db.current_form
        zero_appearance_forms = ['crinos', 'anthros', 'arthren', 'sokto', 'chatro']
        is_zero_appearance_form = current_form and current_form.lower() in zero_appearance_forms
        
        if is_zero_appearance_clan or is_zero_appearance_form:
            string += format_stat("Appearance", 0, default=0, tempvalue=0, allow_zero=True) + " "
        else:
            string += format_stat("Appearance", appearance_value, default=1, tempvalue=appearance_temp) + " "
        
        string += pad_attribute(format_stat("Wits", character.get_stat('attributes', 'mental', 'Wits'), default=1, tempvalue=character.get_stat('attributes', 'mental', 'Wits', temp=True))) + "\n"

        string += header("Abilities", width=78, color="|y")
        string += " " + divider("Talents", width=25, fillchar=" ") + " "
        string += divider("Skills", width=25, fillchar=" ") + " "
        string += divider("Knowledges", width=25, fillchar=" ") + "\n"


        def get_abilities_for_splat(character, stat_type):
            """Helper function to get abilities for a specific splat and stat type"""
            splat = character.db.stats.get('other', {}).get('splat', {}).get('Splat', {}).get('perm', '')
            shifter_type = character.db.stats.get('identity', {}).get('lineage', {}).get('Type', {}).get('perm', '')

            # Define base abilities for each category
            BASE_ABILITIES = {
                'talent': ['Alertness', 'Athletics', 'Awareness', 'Brawl', 'Empathy', 
                          'Expression', 'Intimidation', 'Leadership', 'Streetwise', 'Subterfuge'],
                'skill': ['Animal Ken', 'Crafts', 'Drive', 'Etiquette', 'Firearms', 
                         'Larceny', 'Melee', 'Performance', 'Stealth', 'Survival', 'Technology'],
                'knowledge': ['Academics', 'Computer', 'Cosmology', 'Enigmas', 'Finance', 'Investigation', 
                            'Law', 'Medicine', 'Occult', 'Politics', 'Science']
            }
            
            # Get base abilities first
            abilities = list(Stat.objects.filter(
                category='abilities',
                stat_type=stat_type,
                name__in=BASE_ABILITIES[stat_type]
            ))
            
            # Add splat-specific abilities
            if splat == 'Shifter':
                # Add Primal-Urge for all shifters
                if stat_type == 'talent':
                    primal_urge = Stat.objects.filter(name='Primal-Urge').first()
                    if primal_urge:
                        abilities.append(primal_urge)
                    
                    # Add Flight only for specific shifter types and only once
                    if shifter_type in ['Corax', 'Camazotz', 'Mokole'] and not any(a.name == 'Flight' for a in abilities):
                        flight = Stat.objects.filter(name='Flight').first()
                        if flight:
                            abilities.append(flight)
                
                # Add Rituals for all shifters in knowledge category
                elif stat_type == 'knowledge':
                    rituals = Stat.objects.filter(name='Rituals').first()
                    if rituals:
                        abilities.append(rituals)

            elif splat == 'Vampire' and stat_type == 'talent':
                # Add Flight for Gargoyles
                clan = character.db.stats.get('identity', {}).get('lineage', {}).get('Clan', {}).get('perm', '')
                if clan == 'Gargoyle':
                    flight = Stat.objects.filter(name='Flight').first()
                    if flight:
                        abilities.append(flight)
            
            # Sort abilities: base abilities first in predefined order, then others alphabetically
            base_order = {name: i for i, name in enumerate(BASE_ABILITIES[stat_type])}
            
            def sort_key(ability):
                if ability.name in base_order:
                    return (0, base_order[ability.name])  # Base abilities come first, in predefined order
                return (1, ability.name)  # Other abilities come after, in alphabetical order
            
            return sorted(abilities, key=sort_key)

        talents = get_abilities_for_splat(character, 'talent')
        skills = get_abilities_for_splat(character, 'skill')
        knowledges = get_abilities_for_splat(character, 'knowledge')

        # Function to format abilities with padding for skills and knowledges
        def format_ability(ability, category):
            formatted = format_stat(ability.name, character.get_stat(ability.category, ability.stat_type, ability.name), default=0)
            if category in ['knowledge']:
                return " " * 1 + formatted.ljust(22)
            return formatted.ljust(25)

        formatted_talents = [format_ability(talent, 'talent') for talent in talents]
        formatted_skills = [format_ability(skill, 'skill') for skill in skills]
        formatted_knowledges = [format_ability(knowledge, 'knowledge') for knowledge in knowledges]

        # Add specialties
        ability_lists = [
            (formatted_talents, talents, 'talent'),
            (formatted_skills, skills, 'skill'),
            (formatted_knowledges, knowledges, 'knowledge')
        ]

        for formatted_list, ability_list, ability_type in ability_lists:
            for ability in ability_list:
                if character.db.specialties and ability.name in character.db.specialties:
                    for specialty in character.db.specialties[ability.name]:
                        formatted_specialty = format_ability(Stat(name=f"`{specialty}"), ability_type)
                        formatted_list.append(formatted_specialty)

        # For primary abilities
        max_len = max(len(formatted_talents), len(formatted_skills), len(formatted_knowledges))
        formatted_talents.extend([" " * 25] * (max_len - len(formatted_talents)))
        formatted_skills.extend([" " * 25] * (max_len - len(formatted_skills)))
        formatted_knowledges.extend([" " * 25] * (max_len - len(formatted_knowledges)))

        for talent, skill, knowledge in zip(formatted_talents, formatted_skills, formatted_knowledges):
            string += f"{talent}{skill}{knowledge}\n"

        # Add splat-specific abilities
        abilities = character.db.stats.get('abilities', {})
        if 'ability' in abilities:
            for ability_name, values in abilities['ability'].items():
                if values.get('perm') is not None and character.can_have_ability(ability_name):
                    # Add to appropriate section based on the ability's category
                    if ability_name == "Flight":  # Add under Talents
                        string += format_stat(ability_name, values['perm'], width=25) + "\n"

        string += header("Secondary Abilities", width=78, color="|y")
        string += " " + divider("Talents", width=25, fillchar=" ") + " "
        string += divider("Skills", width=25, fillchar=" ") + " "
        string += divider("Knowledges", width=25, fillchar=" ") + "\n"

        # Get splat-specific secondary abilities
        splat = character.db.stats.get('other', {}).get('splat', {}).get('Splat', {}).get('perm', '')
        
        # Function to format abilities with padding for skills and knowledges
        def format_secondary_ability(ability_name, category):
            value = character.get_stat('secondary_abilities', category, ability_name)
            formatted = format_stat(ability_name, value, default=0)
            if category in ['secondary_knowledge']:
                return " " * 1 + formatted.ljust(22)
            return formatted.ljust(25)

        # Initialize empty lists for each category
        formatted_secondary_talents = []
        formatted_secondary_skills = []
        formatted_secondary_knowledges = []

        # Base secondary abilities for all characters
        base_secondary_talents = ['Carousing', 'Diplomacy', 'Intrigue', 'Mimicry', 'Scrounging', 'Seduction', 'Style']
        base_secondary_skills = ['Archery', 'Fortune-Telling', 'Fencing', 'Gambling', 'Jury-Rigging', 'Pilot', 'Torture']
        base_secondary_knowledges = ['Area Knowledge', 'Cultural Savvy', 'Demolitions', 'Herbalism', 'Media', 'Power-Brokering', 'Vice']

        # Add base secondary abilities for all characters
        formatted_secondary_talents.extend([
            format_secondary_ability(talent, 'secondary_talent') 
            for talent in base_secondary_talents
        ])
        formatted_secondary_skills.extend([
            format_secondary_ability(skill, 'secondary_skill') 
            for skill in base_secondary_skills
        ])
        formatted_secondary_knowledges.extend([
            format_secondary_ability(knowledge, 'secondary_knowledge') 
            for knowledge in base_secondary_knowledges
        ])

        # If character is a Mage, add Mage-specific secondary abilities
        if splat.lower() == 'mage':
            # Secondary Talents
            mage_secondary_talents = ['High Ritual', 'Blatancy']
            formatted_secondary_talents.extend([
                format_secondary_ability(talent, 'secondary_talent') 
                for talent in mage_secondary_talents
            ])

            # Secondary Skills
            mage_secondary_skills = ['Microgravity Ops', 'Energy Weapons', 'Helmsman', 'Biotech']
            formatted_secondary_skills.extend([
                format_secondary_ability(skill, 'secondary_skill') 
                for skill in mage_secondary_skills
            ])

            # Secondary Knowledges
            mage_secondary_knowledges = ['Hypertech', 'Cybernetics', 'Paraphysics', 'Xenobiology']
            formatted_secondary_knowledges.extend([
                format_secondary_ability(knowledge, 'secondary_knowledge') 
                for knowledge in mage_secondary_knowledges
            ])

        # For secondary abilities
        max_len = max(
            len(formatted_secondary_talents),
            len(formatted_secondary_skills),
            len(formatted_secondary_knowledges)
        )

        # Pad the lists with actual spaces instead of empty strings
        formatted_secondary_talents.extend([" " * 25] * (max_len - len(formatted_secondary_talents)))
        formatted_secondary_skills.extend([" " * 25] * (max_len - len(formatted_secondary_skills)))
        formatted_secondary_knowledges.extend([" " * 25] * (max_len - len(formatted_secondary_knowledges)))

        # Display the secondary abilities in columns
        for talent, skill, knowledge in zip(formatted_secondary_talents, formatted_secondary_skills, formatted_secondary_knowledges):
            string += f"{talent}{skill}{knowledge}\n"

        string += header("Advantages", width=78, color="|y")
        
        powers = []
        left_column = []

        # Process powers based on character splat (right column)
        character_splat = character.db.stats.get('other', {}).get('splat', {}).get('Splat', {}).get('perm', '')
        if character_splat == 'Mage':
            powers.append(divider("Spheres", width=38, color="|b"))
            spheres = ['Correspondence', 'Entropy', 'Forces', 'Life', 'Matter', 'Mind', 'Prime', 'Spirit', 'Time', 'Data', 'Primal Utility', 'Dimensional Science']
            for sphere in spheres:
                sphere_value = character.db.stats.get('powers', {}).get('sphere', {}).get(sphere, {}).get('perm', 0)
                powers.append(format_stat(sphere, sphere_value, default=0, width=38))
        elif character_splat == 'Vampire':
            # Vampire-specific powers section
<<<<<<< HEAD
            
            # Regular Disciplines
            powers.append(divider("Disciplines", width=25, color="|b"))
            disciplines = character.db.stats.get('powers', {}).get('discipline', {})
            for discipline, values in disciplines.items():
                discipline_value = values.get('perm', 0)
                powers.append(format_stat(discipline, discipline_value, default=0, width=25))
            
            # Combo Disciplines
            combo_disciplines = character.db.stats.get('powers', {}).get('combodisc', {})
            if combo_disciplines:  # Only show section if character has combo disciplines
                powers.append(divider("Combo Disciplines", width=25, color="|b"))
                for combo, values in combo_disciplines.items():
                    combo_value = values.get('perm', 0)
                    powers.append(format_stat(combo, combo_value, default=0, width=25))
=======
            powers.append(divider("Disciplines", width=38, color="|b"))
            disciplines = character.db.stats.get('powers', {}).get('discipline', {})
            for discipline, values in disciplines.items():
                discipline_value = values.get('perm', 0)
                powers.append(format_stat(discipline, discipline_value, default=0, width=38))
            
            # Combo Disciplines
            combo_disciplines = character.db.stats.get('powers', {}).get('combodisc', {})
            if combo_disciplines:
                powers.append(divider("Combo Disciplines", width=38, color="|b"))
                for combo, values in combo_disciplines.items():
                    combo_value = values.get('perm', 0)
                    powers.append(format_stat(combo, combo_value, default=0, width=38))
>>>>>>> 45718959
        elif character_splat == 'Changeling':
            powers.append(divider("Arts", width=38, color="|b"))
            arts = character.db.stats.get('powers', {}).get('art', {})
            for art, values in arts.items():
                art_value = values.get('perm', 0)
                powers.append(format_stat(art, art_value, default=0, width=38))
            powers.append(divider("Realms", width=38, color="|b"))
            realms = character.db.stats.get('powers', {}).get('realm', {})
            for realm, values in realms.items():
                realm_value = values.get('perm', 0)
                powers.append(format_stat(realm, realm_value, default=0, width=38))
        elif character_splat == 'Shifter':
<<<<<<< HEAD
            # Gifts section
            powers.append(divider("Gifts", width=25, color="|b"))
            gifts = character.db.stats.get('powers', {}).get('gift', {})
            for gift, values in gifts.items():
                gift_value = values.get('perm', 0)
                powers.append(format_stat(gift, gift_value, default=0, width=25))

            # Rites section
            powers.append(divider("Rites", width=25, color="|b"))
            rites = character.db.stats.get('powers', {}).get('rite', {})
            for rite, values in rites.items():
                rite_value = values.get('perm', 0)
                powers.append(format_stat(rite, rite_value, default=0, width=25))

        # Build advantages section
        advantages.append(divider("Backgrounds", width=25, color="|b"))
        backgrounds = character.db.stats.get('backgrounds', {}).get('background', {})
        for background, values in backgrounds.items():
            background_value = values.get('perm', 0)
            advantages.append(format_stat(background, background_value, width=25))

        # Add Merits
        advantages.append(divider("Merits", width=25, color="|b"))
=======
            powers.append(divider("Gifts", width=38, color="|b"))
            gifts = character.db.stats.get('powers', {}).get('gift', {})
            for gift, values in gifts.items():
                gift_value = values.get('perm', 0)
                powers.append(format_stat(gift, gift_value, default=0, width=38))

            powers.append(divider("Rites", width=38, color="|b"))
            rites = character.db.stats.get('powers', {}).get('rite', {})
            for rite, values in rites.items():
                rite_value = values.get('perm', 0)
                powers.append(format_stat(rite, rite_value, default=0, width=38))

        # Build left column (backgrounds + merits & flaws)
        left_column.append(divider("Backgrounds", width=38, color="|b"))
        char_backgrounds = character.db.stats.get('backgrounds', {}).get('background', {})
        for background, values in char_backgrounds.items():
            background_value = values.get('perm', 0)
            left_column.append(format_stat(background, background_value, width=38))

        # Add a blank line between sections
        left_column.append(" " * 37)

        left_column.append(divider("Merits", width=38, color="|b"))
>>>>>>> 45718959
        merits = character.db.stats.get('merits', {})
        for merit_type, merit_dict in merits.items():
            for merit, values in merit_dict.items():
                merit_value = values.get('perm', 0)
<<<<<<< HEAD
                advantages.append(format_stat(merit, merit_value, width=25))

        # Add Flaws
        advantages.append(divider("Flaws", width=25, color="|b"))
=======
                left_column.append(" " + format_stat(merit, merit_value, width=37))

        left_column.append(divider("Flaws", width=38, color="|b"))
>>>>>>> 45718959
        flaws = character.db.stats.get('flaws', {})
        for flaw_type, flaw_dict in flaws.items():
            for flaw, values in flaw_dict.items():
                flaw_value = values.get('perm', 0)
<<<<<<< HEAD
                advantages.append(format_stat(flaw, flaw_value, width=25))

        # Remove pools and virtues section from advantages
        # (they will be shown in their own section later)
        advantages = [adv for adv in advantages if not any(
            pool in adv for pool in ["Willpower", "Blood", "Road", "Conviction", "Instinct", "Courage"]
        )]
=======
                left_column.append(" " + format_stat(flaw, flaw_value, width=37))

        # Ensure both columns have the same number of rows
        max_len = max(len(powers), len(left_column))
        powers.extend([""] * (max_len - len(powers)))
        left_column.extend([""] * (max_len - len(left_column)))

        # Combine columns with new widths (38+38 = 76 total width with 2 spaces between)
        for left, power in zip(left_column, powers):
            string += f"{left.strip().ljust(38)}  {power.strip().ljust(38)}\n"
>>>>>>> 45718959

        # Display Pools, Virtues & Health in the same three-column format
        string += header("Pools, Virtues & Status", width=78, color="|y")

        pools_list = []
        virtues_list = []
        status_list = []

        # Add headers with adjusted positioning
        pools_list.append(divider("Pools", width=25, fillchar=" "))
        virtues_list.append(divider("Virtues", width=25, fillchar=" "))
        status_list.append(divider("Health & Status", width=20, fillchar=" "))

        # Add health status to status_list with right alignment
        health_status = format_damage_stacked(character)
        
        for line in health_status:
            # Split the line into the health level name and the brackets/damage part
            if '(' in line:  # For lines with damage values like (-1)
                name, damage = line.split('(', 1)
                name = name.strip()
                damage = '(' + damage
                # Reduce the spacing between name and damage modifier
                formatted_line = f"{name:<3}{damage:>5}"
                status_list.append(formatted_line)
            elif '[' in line:  # For lines with brackets [ ]
                name, brackets = line.split('[', 1)
                name = name.strip()
                brackets = '[' + brackets
                # Keep consistent spacing for bracketed entries
                formatted_line = f"{name:<12}{brackets:>13}"
                status_list.append(formatted_line)
            else:
                # For lines without special formatting
                status_list.append(line.ljust(25))

        # Get pools data
        pools = character.db.stats.get('pools', {})
        dual_pools = pools.get('dual', {})

        # Format Willpower specifically
        willpower_data = dual_pools.get('Willpower', {})
        if willpower_data:
            perm = willpower_data.get('perm', 1)
            temp = willpower_data.get('temp', perm)
            willpower_str = f"{perm}({temp})" if temp != perm else str(perm)
            dot_count = 14 if temp == perm else 11
            pools_list.append(f"Willpower{'.' * dot_count}{willpower_str}".ljust(25))

        # Handle vampire-specific pools and virtues
        if splat.lower() == 'vampire':
            # Add Blood Pool
            blood_data = dual_pools.get('Blood', {})
            generation = character.get_stat('identity', 'lineage', 'Generation')
            max_blood = calculate_blood_pool(generation)
            
            # Update the character's blood pool stats if needed
            if not blood_data or blood_data.get('perm') != max_blood:
                # Initialize or update blood pool stats
                if not character.db.stats.get('pools'):
                    character.db.stats['pools'] = {}
                if not character.db.stats['pools'].get('dual'):
                    character.db.stats['pools']['dual'] = {}
                
                # Set both permanent and temporary values to max_blood
                character.db.stats['pools']['dual']['Blood'] = {
                    'perm': max_blood,
                    'temp': max_blood  # Set temp to max when generation changes
                }
                blood_data = character.db.stats['pools']['dual']['Blood']
            
            blood_perm = blood_data.get('perm', max_blood)
            blood_temp = blood_data.get('temp', blood_perm)
            blood_str = f"{blood_perm}({blood_temp})" if blood_temp != blood_perm else str(blood_perm)
            dot_count = 17 if blood_temp == blood_perm else 14
            pools_list.append(f"Blood{'.' * dot_count}{blood_str}".ljust(25))

            # Add Road rating
            road_data = pools.get('moral', {}).get('Road', {})
            if road_data:
                road_perm = road_data.get('perm', 0)
                # Remove temporary value handling for Road
                road_str = str(road_perm)
                dot_count = 18  # Fixed dot count since we're not showing temp value
                pools_list.append(f"Road{'.' * dot_count}{road_str}".ljust(25))

            # Add Virtues
            virtues = character.db.stats.get('virtues', {}).get('moral', {})
            path = character.get_stat('identity', 'personal', 'Enlightenment')
            
            # Get the appropriate virtues for the character's path
            path_virtues = PATH_VIRTUES.get(path, ['Conscience', 'Self-Control', 'Courage'])
            
            for virtue in path_virtues:
                virtue_value = virtues.get(virtue, {}).get('perm', 0)
                dots = "." * (19 - len(virtue))  # Adjust dots for alignment
                virtues_list.append(f"{virtue}{dots}{virtue_value}".ljust(25))

        # Handle shifter-specific pools and virtues
        elif splat.lower() == 'shifter':
            # Add Rage
            rage_data = dual_pools.get('Rage', {})
            if rage_data:
                rage_perm = rage_data.get('perm', 0)
                rage_temp = rage_data.get('temp', rage_perm)
                rage_str = f"{rage_perm}({rage_temp})" if rage_temp != rage_perm else str(rage_perm)
                dot_count = 19 if rage_temp == rage_perm else 16
                pools_list.append(f"Rage{'.' * dot_count}{rage_str}".ljust(25))
            
            # Add Gnosis
            gnosis_data = dual_pools.get('Gnosis', {})
            if gnosis_data:
                gnosis_perm = gnosis_data.get('perm', 0)
                gnosis_temp = gnosis_data.get('temp', gnosis_perm)
                gnosis_str = f"{gnosis_perm}({gnosis_temp})" if gnosis_temp != gnosis_perm else str(gnosis_perm)
                dot_count = 17 if gnosis_temp == gnosis_perm else 14
                pools_list.append(f"Gnosis{'.' * dot_count}{gnosis_str}".ljust(25))

        # Handle virtues with adjusted positioning
        if splat.lower() == 'shifter':
            shifter_type = character.get_stat('identity', 'lineage', 'Type')
            if shifter_type in SHIFTER_RENOWN:
                for renown in SHIFTER_RENOWN[shifter_type]:
                    renown_value = character.get_stat('advantages', 'renown', renown, temp=False) or 0
                    dots = "." * (19 - len(renown))
                    virtues_list.append(f" {renown}{dots}{renown_value}".ljust(25))
            else:
                default_renown = ['Glory', 'Honor', 'Wisdom']
                for renown in default_renown:
                    renown_value = character.get_stat('virtues', 'moral', renown, temp=False) or 0
                    dots = "." * (19 - len(renown))
                    virtues_list.append(f" {renown}{dots}{renown_value}".ljust(25))
        else:
            # Handle other splat virtues
            virtues = character.db.stats.get('virtues', {}).get('moral', {})
            path = character.get_stat('identity', 'personal', 'Enlightenment')
            path_virtues = PATH_VIRTUES.get(path, ['Conscience', 'Self-Control', 'Courage'])
            
            for virtue in path_virtues:
                virtue_value = virtues.get(virtue, {}).get('perm', 0)
                dots = "." * (19 - len(virtue))
                virtues_list.append(f" {virtue}{dots}{virtue_value}".ljust(25))

<<<<<<< HEAD
        # Display Pools & Virtues in the same three-column format
        string += header("Pools & Virtues", width=78, color="|y")

        # Initialize lists with headers based on splat
        pools_list = []
        virtues_list = []
        extra_list = []

        # Add appropriate headers based on splat
        if splat.lower() == 'shifter':
            pools_list.append(divider("Pools", width=25, fillchar=" "))
            virtues_list.append(divider("     Renown", width=25, fillchar=" "))
        else:
            pools_list.append(divider("Pools", width=25, fillchar=" "))
            virtues_list.append(divider("Virtues", width=25, fillchar=" "))
        extra_list.append(" " * 25)  # Empty header for third column

        # Get pools data
        pools = character.db.stats.get('pools', {})
        dual_pools = pools.get('dual', {})

        # Format Willpower specifically
        willpower_data = dual_pools.get('Willpower', {})
        if willpower_data:
            perm = willpower_data.get('perm', 1)
            temp = willpower_data.get('temp', perm)
            willpower_str = f"{perm}({temp})" if temp != perm else str(perm)
            dot_count = 14 if temp == perm else 11
            pools_list.append(f"Willpower{'.' * dot_count}{willpower_str}".ljust(25))

        # Handle vampire-specific pools and virtues
        if splat.lower() == 'vampire':
            # Add Blood Pool
            blood_data = dual_pools.get('Blood', {})
            generation = character.get_stat('identity', 'lineage', 'Generation')
            max_blood = calculate_blood_pool(generation)
            
            # Update the character's blood pool stats if needed
            if not blood_data or blood_data.get('perm') != max_blood:
                # Initialize or update blood pool stats
                if not character.db.stats.get('pools'):
                    character.db.stats['pools'] = {}
                if not character.db.stats['pools'].get('dual'):
                    character.db.stats['pools']['dual'] = {}
                
                # Set both permanent and temporary values to max_blood
                character.db.stats['pools']['dual']['Blood'] = {
                    'perm': max_blood,
                    'temp': max_blood  # Set temp to max when generation changes
                }
                blood_data = character.db.stats['pools']['dual']['Blood']
            
            blood_perm = blood_data.get('perm', max_blood)
            blood_temp = blood_data.get('temp', blood_perm)
            blood_str = f"{blood_perm}({blood_temp})" if blood_temp != blood_perm else str(blood_perm)
            dot_count = 17 if blood_temp == blood_perm else 14
            pools_list.append(f"Blood{'.' * dot_count}{blood_str}".ljust(25))

            # Add Road rating
            road_data = pools.get('moral', {}).get('Road', {})
            if road_data:
                road_perm = road_data.get('perm', 0)
                # Remove temporary value handling for Road
                road_str = str(road_perm)
                dot_count = 18  # Fixed dot count since we're not showing temp value
                pools_list.append(f"Road{'.' * dot_count}{road_str}".ljust(25))

            # Add Virtues
            virtues = character.db.stats.get('virtues', {}).get('moral', {})
            path = character.get_stat('identity', 'personal', 'Enlightenment')
            
            # Get the appropriate virtues for the character's path
            path_virtues = PATH_VIRTUES.get(path, ['Conscience', 'Self-Control', 'Courage'])
            
            for virtue in path_virtues:
                virtue_value = virtues.get(virtue, {}).get('perm', 0)
                dots = "." * (19 - len(virtue))  # Adjust dots for alignment
                virtues_list.append(f"{virtue}{dots}{virtue_value}".ljust(25))

        # Handle shifter-specific pools and virtues
        elif splat.lower() == 'shifter':
            # Add Rage
            rage_data = dual_pools.get('Rage', {})
            if rage_data:
                rage_perm = rage_data.get('perm', 0)
                rage_temp = rage_data.get('temp', rage_perm)
                rage_str = f"{rage_perm}({rage_temp})" if rage_temp != rage_perm else str(rage_perm)
                dot_count = 19 if rage_temp == rage_perm else 16
                pools_list.append(f"Rage{'.' * dot_count}{rage_str}".ljust(25))
            
            # Add Gnosis
            gnosis_data = dual_pools.get('Gnosis', {})
            if gnosis_data:
                gnosis_perm = gnosis_data.get('perm', 0)
                gnosis_temp = gnosis_data.get('temp', gnosis_perm)
                gnosis_str = f"{gnosis_perm}({gnosis_temp})" if gnosis_temp != gnosis_perm else str(gnosis_perm)
                dot_count = 17 if gnosis_temp == gnosis_perm else 14
                pools_list.append(f"Gnosis{'.' * dot_count}{gnosis_str}".ljust(25))

        # Add virtues based on splat and type
        if splat.lower() == 'shifter':
            shifter_type = character.get_stat('identity', 'lineage', 'Type')
            if shifter_type in SHIFTER_RENOWN:
                # Always show all renown types for the shifter type
                for renown in SHIFTER_RENOWN[shifter_type]:
                    # Get the renown value from advantages/renown instead of virtues/moral
                    renown_value = character.get_stat('advantages', 'renown', renown, temp=False) or 0
                    # Format with consistent dots - adjust dot count based on longest possible renown name
                    dots = "." * (19 - len(renown))  # Adjusted to ensure alignment
                    virtues_list.append(f"     {renown}{dots}{renown_value}".ljust(25))
            else:
                # If shifter type not found in SHIFTER_RENOWN, show default renown
                default_renown = ['Glory', 'Honor', 'Wisdom']
                for renown in default_renown:
                    renown_value = character.get_stat('virtues', 'moral', renown, temp=False) or 0
                    dots = "." * (19 - len(renown))
                    virtues_list.append(f"     {renown}{dots}{renown_value}".ljust(25))

        # Ensure all columns have the same number of rows
        max_len = max(len(pools_list), len(virtues_list), len(extra_list))
        pools_list.extend(["".ljust(25)] * (max_len - len(pools_list)))
        virtues_list.extend(["".ljust(25)] * (max_len - len(virtues_list)))
        extra_list.extend(["".ljust(25)] * (max_len - len(extra_list)))

        # Display the pools and virtues in columns
        for pool, virtue, extra in zip(pools_list, virtues_list, extra_list):
            string += f"{pool}{virtue}{extra}\n"

        # Check approval status and add it at the end
        if character.db.approved:
            string += header("Approved Character", width=78, fillchar="-")
        else:
            string += header("Unapproved Character", width=78, fillchar="-")

        # Send the complete sheet to the caller
        self.caller.msg(string)

def format_pool_value(character, pool_name):
    """Format a pool value with both permanent and temporary values."""
    perm = character.get_stat('pools', 'dual', pool_name, temp=False)
    temp = character.get_stat('pools', 'dual', pool_name, temp=True)
    
    if perm is None:
        perm = 0
    if temp is None:
        temp = perm
        
    return f"{perm}({temp})" if temp != perm else str(perm)

=======
        # Ensure all columns have the same number of rows
        max_len = max(len(pools_list), len(virtues_list), len(status_list))
        pools_list.extend(["".ljust(25)] * (max_len - len(pools_list)))
        virtues_list.extend(["".ljust(25)] * (max_len - len(virtues_list)))
        status_list.extend(["".ljust(25)] * (max_len - len(status_list)))

        # Display the pools, virtues and status in columns with fixed spacing
        for pool, virtue, status in zip(pools_list, virtues_list, status_list):
            string += f"{pool:<25}  {virtue.lstrip():<25}  {status:<25}\n"

        # Check approval status and add it at the end
        if character.db.approved:
            string += header("Approved Character", width=78, fillchar="-")
        else:
            string += header("Unapproved Character", width=78, fillchar="-")

        # Send the complete sheet to the caller
        self.caller.msg(string)

def format_pool_value(character, pool_name):
    """Format a pool value with both permanent and temporary values."""
    perm = character.get_stat('pools', 'dual', pool_name, temp=False)
    temp = character.get_stat('pools', 'dual', pool_name, temp=True)
    
    if perm is None:
        perm = 0
    if temp is None:
        temp = perm
        
    return f"{perm}({temp})" if temp != perm else str(perm)

>>>>>>> 45718959
def calculate_blood_pool(generation):
    """
    Calculate blood pool based on vampire generation.
    
    Args:
        generation (str): Character's generation (e.g. '7th', '13th')
        
    Returns:
        int: Maximum blood pool for that generation
    """
    # Extract number from generation string and convert to int
    try:
        gen_num = int(''.join(filter(str.isdigit, str(generation))))
    except (ValueError, TypeError):
        gen_num = 13  # Default to 13th generation if invalid/missing
    
    # Calculate blood pool based on generation
    if gen_num >= 13:
        return 10
    elif gen_num == 12:
        return 11
    elif gen_num == 11:
        return 12
    elif gen_num == 10:
        return 13
    elif gen_num == 9:
        return 14
    elif gen_num == 8:
        return 15
    elif gen_num == 7:
        return 20
    else:
        return 10  # Default to 10 for any unexpected values<|MERGE_RESOLUTION|>--- conflicted
+++ resolved
@@ -114,11 +114,8 @@
         elif splat.lower() == 'shifter':
             shifter_type = character.db.stats.get('identity', {}).get('lineage', {}).get('Type', {}).get('perm', '')
             # Start with Type and Rank for all shifters
-<<<<<<< HEAD
-            splat_specific_stats = ['Type', 'Rank']
-=======
+
             splat_specific_stats = ['Type', 'Rank', 'Deed Name']
->>>>>>> 45718959
             
             # Add type-specific stats from the SHIFTER_IDENTITY_STATS dictionary
             if shifter_type:
@@ -456,7 +453,6 @@
                 powers.append(format_stat(sphere, sphere_value, default=0, width=38))
         elif character_splat == 'Vampire':
             # Vampire-specific powers section
-<<<<<<< HEAD
             
             # Regular Disciplines
             powers.append(divider("Disciplines", width=25, color="|b"))
@@ -472,21 +468,7 @@
                 for combo, values in combo_disciplines.items():
                     combo_value = values.get('perm', 0)
                     powers.append(format_stat(combo, combo_value, default=0, width=25))
-=======
-            powers.append(divider("Disciplines", width=38, color="|b"))
-            disciplines = character.db.stats.get('powers', {}).get('discipline', {})
-            for discipline, values in disciplines.items():
-                discipline_value = values.get('perm', 0)
-                powers.append(format_stat(discipline, discipline_value, default=0, width=38))
-            
-            # Combo Disciplines
-            combo_disciplines = character.db.stats.get('powers', {}).get('combodisc', {})
-            if combo_disciplines:
-                powers.append(divider("Combo Disciplines", width=38, color="|b"))
-                for combo, values in combo_disciplines.items():
-                    combo_value = values.get('perm', 0)
-                    powers.append(format_stat(combo, combo_value, default=0, width=38))
->>>>>>> 45718959
+
         elif character_splat == 'Changeling':
             powers.append(divider("Arts", width=38, color="|b"))
             arts = character.db.stats.get('powers', {}).get('art', {})
@@ -499,7 +481,6 @@
                 realm_value = values.get('perm', 0)
                 powers.append(format_stat(realm, realm_value, default=0, width=38))
         elif character_splat == 'Shifter':
-<<<<<<< HEAD
             # Gifts section
             powers.append(divider("Gifts", width=25, color="|b"))
             gifts = character.db.stats.get('powers', {}).get('gift', {})
@@ -523,50 +504,20 @@
 
         # Add Merits
         advantages.append(divider("Merits", width=25, color="|b"))
-=======
-            powers.append(divider("Gifts", width=38, color="|b"))
-            gifts = character.db.stats.get('powers', {}).get('gift', {})
-            for gift, values in gifts.items():
-                gift_value = values.get('perm', 0)
-                powers.append(format_stat(gift, gift_value, default=0, width=38))
-
-            powers.append(divider("Rites", width=38, color="|b"))
-            rites = character.db.stats.get('powers', {}).get('rite', {})
-            for rite, values in rites.items():
-                rite_value = values.get('perm', 0)
-                powers.append(format_stat(rite, rite_value, default=0, width=38))
-
-        # Build left column (backgrounds + merits & flaws)
-        left_column.append(divider("Backgrounds", width=38, color="|b"))
-        char_backgrounds = character.db.stats.get('backgrounds', {}).get('background', {})
-        for background, values in char_backgrounds.items():
-            background_value = values.get('perm', 0)
-            left_column.append(format_stat(background, background_value, width=38))
-
-        # Add a blank line between sections
-        left_column.append(" " * 37)
-
-        left_column.append(divider("Merits", width=38, color="|b"))
->>>>>>> 45718959
+
         merits = character.db.stats.get('merits', {})
         for merit_type, merit_dict in merits.items():
             for merit, values in merit_dict.items():
                 merit_value = values.get('perm', 0)
-<<<<<<< HEAD
                 advantages.append(format_stat(merit, merit_value, width=25))
 
         # Add Flaws
         advantages.append(divider("Flaws", width=25, color="|b"))
-=======
-                left_column.append(" " + format_stat(merit, merit_value, width=37))
-
-        left_column.append(divider("Flaws", width=38, color="|b"))
->>>>>>> 45718959
+
         flaws = character.db.stats.get('flaws', {})
         for flaw_type, flaw_dict in flaws.items():
             for flaw, values in flaw_dict.items():
                 flaw_value = values.get('perm', 0)
-<<<<<<< HEAD
                 advantages.append(format_stat(flaw, flaw_value, width=25))
 
         # Remove pools and virtues section from advantages
@@ -574,18 +525,7 @@
         advantages = [adv for adv in advantages if not any(
             pool in adv for pool in ["Willpower", "Blood", "Road", "Conviction", "Instinct", "Courage"]
         )]
-=======
-                left_column.append(" " + format_stat(flaw, flaw_value, width=37))
-
-        # Ensure both columns have the same number of rows
-        max_len = max(len(powers), len(left_column))
-        powers.extend([""] * (max_len - len(powers)))
-        left_column.extend([""] * (max_len - len(left_column)))
-
-        # Combine columns with new widths (38+38 = 76 total width with 2 spaces between)
-        for left, power in zip(left_column, powers):
-            string += f"{left.strip().ljust(38)}  {power.strip().ljust(38)}\n"
->>>>>>> 45718959
+
 
         # Display Pools, Virtues & Health in the same three-column format
         string += header("Pools, Virtues & Status", width=78, color="|y")
@@ -729,7 +669,6 @@
                 dots = "." * (19 - len(virtue))
                 virtues_list.append(f" {virtue}{dots}{virtue_value}".ljust(25))
 
-<<<<<<< HEAD
         # Display Pools & Virtues in the same three-column format
         string += header("Pools & Virtues", width=78, color="|y")
 
@@ -879,39 +818,7 @@
         
     return f"{perm}({temp})" if temp != perm else str(perm)
 
-=======
-        # Ensure all columns have the same number of rows
-        max_len = max(len(pools_list), len(virtues_list), len(status_list))
-        pools_list.extend(["".ljust(25)] * (max_len - len(pools_list)))
-        virtues_list.extend(["".ljust(25)] * (max_len - len(virtues_list)))
-        status_list.extend(["".ljust(25)] * (max_len - len(status_list)))
-
-        # Display the pools, virtues and status in columns with fixed spacing
-        for pool, virtue, status in zip(pools_list, virtues_list, status_list):
-            string += f"{pool:<25}  {virtue.lstrip():<25}  {status:<25}\n"
-
-        # Check approval status and add it at the end
-        if character.db.approved:
-            string += header("Approved Character", width=78, fillchar="-")
-        else:
-            string += header("Unapproved Character", width=78, fillchar="-")
-
-        # Send the complete sheet to the caller
-        self.caller.msg(string)
-
-def format_pool_value(character, pool_name):
-    """Format a pool value with both permanent and temporary values."""
-    perm = character.get_stat('pools', 'dual', pool_name, temp=False)
-    temp = character.get_stat('pools', 'dual', pool_name, temp=True)
-    
-    if perm is None:
-        perm = 0
-    if temp is None:
-        temp = perm
-        
-    return f"{perm}({temp})" if temp != perm else str(perm)
-
->>>>>>> 45718959
+
 def calculate_blood_pool(generation):
     """
     Calculate blood pool based on vampire generation.
