from evennia.commands.default.muxcommand import MuxCommand
from evennia.utils.search import search_object
from world.wod20th.models import Stat, SHIFTER_IDENTITY_STATS, SHIFTER_RENOWN, CLAN, MAGE_FACTION, MAGE_SPHERES, \
    TRADITION, TRADITION_SUBFACTION, CONVENTION, METHODOLOGIES, NEPHANDI_FACTION, SEEMING, KITH, SEELIE_LEGACIES, \
<<<<<<< HEAD
    UNSEELIE_LEGACIES, ARTS, REALMS, calculate_willpower, calculate_road, MORTALPLUS_TYPES, MORTALPLUS_POWERS, \
    MORTALPLUS_POOLS
=======
    UNSEELIE_LEGACIES, ARTS, REALMS, calculate_willpower, calculate_road, MORTALPLUS_TYPES, MORTALPLUS_POWERS
>>>>>>> 79d0c9c4
from evennia.utils.ansi import ANSIString
from world.wod20th.utils.damage import format_damage, format_status, format_damage_stacked
from world.wod20th.utils.formatting import format_stat, header, footer, divider
from itertools import zip_longest
from typeclasses.characters import Character

# Define virtue sets for different paths
PATH_VIRTUES = {
    'Humanity': ['Conscience', 'Self-Control', 'Courage'],
    'Night': ['Conviction', 'Instinct', 'Courage'],
    'Metamorphosis': ['Conviction', 'Instinct', 'Courage'],
    'Beast': ['Conviction', 'Instinct', 'Courage'],
    'Harmony': ['Conscience', 'Instinct', 'Courage'],
    'Evil Revelations': ['Conviction', 'Self-Control', 'Courage'],
    'Self-Focus': ['Conviction', 'Instinct', 'Courage'],
    'Scorched Heart': ['Conviction', 'Self-Control', 'Courage'],
    'Entelechy': ['Conviction', 'Self-Control', 'Courage'],
    'Sharia El-Sama': ['Conscience', 'Self-Control', 'Courage'],
    'Asakku': ['Conviction', 'Instinct', 'Courage'],
    'Death and the Soul': ['Conviction', 'Self-Control', 'Courage'],
    'Honorable Accord': ['Conscience', 'Self-Control', 'Courage'],
    'Feral Heart': ['Conviction', 'Instinct', 'Courage'],
    'Orion': ['Conviction', 'Instinct', 'Courage'],
    'Power and the Inner Voice': ['Conviction', 'Instinct', 'Courage'],
    'Lilith': ['Conviction', 'Instinct', 'Courage'],
    'Caine': ['Conviction', 'Instinct', 'Courage'],
    'Cathari': ['Conviction', 'Instinct', 'Courage'],
    'Redemption': ['Conscience', 'Self-Control', 'Courage'],
    'Bones': ['Conviction', 'Self-Control', 'Courage'],
    'Typhon': ['Conviction', 'Self-Control', 'Courage'],
    'Paradox': ['Conviction', 'Self-Control', 'Courage'],
    'Blood': ['Conviction', 'Self-Control', 'Courage'],
    'Hive': ['Conviction', 'Instinct', 'Courage']
}

class CmdSheet(MuxCommand):
    """
    Show a sheet of the character.
    """
    key = "sheet"
    aliases = ["sh"]
    help_category = "Chargen & Character Info"

    def initialize_ghoul_stats(self, character):
        """Initialize or ensure proper stats for Ghoul characters."""
        # Set Blood pool to 3 for Ghouls
        character.set_stat('pools', 'dual', 'Blood', 3, temp=False)
        character.set_stat('pools', 'dual', 'Blood', 3, temp=True)

    def set_stat_both(self, character, category, stat_type, stat_name, value):
        """Set both permanent and temporary values for a stat."""
        character.set_stat(category, stat_type, stat_name, value, temp=False)
        character.set_stat(category, stat_type, stat_name, value, temp=True)

    def initialize_mortalplus_stats(self, character, mortalplus_type):
        """Initialize stats specific to Mortal+ types."""
        if not mortalplus_type:
            return
            
        # Set the type properly
        self.set_stat_both(character, 'identity', 'lineage', 'Mortal+ Type', mortalplus_type)
            
        # Initialize powers category if it doesn't exist
        if 'powers' not in character.db.stats:
            character.db.stats['powers'] = {}
            
        # Initialize pools
        if mortalplus_type in MORTALPLUS_POOLS:
            for pool_name, pool_data in MORTALPLUS_POOLS[mortalplus_type].items():
                self.set_stat_both(character, 'pools', 'dual', pool_name, pool_data['default'])
            
        # Get the power types for this Mortal+ type
        power_types = MORTALPLUS_TYPES.get(mortalplus_type, [])
        
        # Initialize each power type
        for power_type in power_types:
            power_type_lower = power_type.lower()
            if power_type_lower not in character.db.stats['powers']:
                character.db.stats['powers'][power_type_lower] = {}

    def func(self):
        """Execute the command."""
        # Initialize lists at the start of the function
        self.pools_list = []
        self.virtues_list = []
        self.status_list = []

        name = self.args.strip()
        if not name:
            name = self.caller.key

        # First try direct name match (with quiet=True to suppress error message)
        chars = self.caller.search(name, global_search=True,
                                 typeclass='typeclasses.characters.Character',
                                 quiet=True)

        # Handle if search returns a list
        character = chars[0] if isinstance(chars, list) else chars

        # If no direct match, try alias
        if not character:
            character = Character.get_by_alias(name.lower())

        if character:
            # If not builder, verify character is in same location
            if not self.caller.check_permstring("builders"):
                if character != self.caller and character not in self.caller.location.contents:
                    self.caller.msg(f"You can't see {name} here.")
                    return
        else:
            self.caller.msg(f"Character '{name}' not found.")
            return

        # Modify permission check - allow builders/admins to view any sheet
        if not self.caller.check_permstring("builders"):
            if self.caller != character:
                self.caller.msg(f"|rYou can't see the sheet of {character.key}.|n")
                return

        # Check if character has stats and splat initialized
        if not character.db.stats or not character.db.stats.get('other', {}).get('splat', {}).get('Splat', {}).get('perm'):
            self.caller.msg("|rYou must set a splat to initialize your sheet. Use +selfstat splat=<Splat> or ask staff to set it.|n")
            return

        try:
            splat = character.get_stat('other', 'splat', 'Splat')
        except AttributeError:
            self.caller.msg("|rError accessing character stats. Please contact staff.|n")
            return

        if not splat:
            splat = "Mortal"

        stats = character.db.stats
        if not stats:
            character.db.stats = {}

        string = header(f"Character Sheet for:|n {character.get_display_name(self.caller)}")

        string += header("Identity", width=78, color="|y")

        common_stats = ['Full Name', 'Date of Birth', 'Concept']
        splat = character.db.stats.get('other', {}).get('splat', {}).get('Splat', {}).get('perm', '')

        if splat.lower() == 'changeling':
            common_stats += ['Seelie Legacy', 'Unseelie Legacy']
        else:
            common_stats += ['Nature', 'Demeanor']

        if splat.lower() == 'vampire':
            splat_specific_stats = ['Clan', 'Date of Embrace', 'Generation', 'Sire', 'Enlightenment']
        elif splat.lower() == 'shifter':
            shifter_type = character.db.stats.get('identity', {}).get('lineage', {}).get('Type', {}).get('perm', '')
            splat_specific_stats = ['Type', 'Deed Name', 'Rank']
            
            # Add type-specific stats from the SHIFTER_IDENTITY_STATS dictionary
            if shifter_type:
                type_specific_stats = SHIFTER_IDENTITY_STATS.get(shifter_type, [])
                splat_specific_stats.extend(type_specific_stats)
                
                # Add Camp/Lodge for Garou characters based on tribe
                if shifter_type.lower() == 'garou':
                    # Check if the character is a Silver Fang
                    tribe = character.db.stats.get('identity', {}).get('lineage', {}).get('Tribe', {}).get('perm', '')
                    if tribe.lower() == 'silver fangs':
                        splat_specific_stats.extend(['Lodge', 'Fang House'])
                    else:
                        # Only add Camp if it has a value
                        camp = character.db.stats.get('identity', {}).get('lineage', {}).get('Camp', {}).get('perm', '')
                        if camp:
                            splat_specific_stats.append('Camp')
        elif splat.lower() == 'mage':
            mage_faction = character.db.stats.get('identity', {}).get('lineage', {}).get('Mage Faction', {}).get('perm', '')
            splat_specific_stats = ['Essence', 'Mage Faction']

            if mage_faction.lower() == 'traditions':
                traditions = character.db.stats.get('identity', {}).get('lineage', {}).get('Tradition', {}).get('perm', '')
                splat_specific_stats.extend(['Tradition'])
                if traditions:
                        splat_specific_stats.append('Traditions Subfaction')
            elif mage_faction.lower() == 'technocracy':
                splat_specific_stats.extend(['Convention', 'Methodology'])
            elif mage_faction.lower() == 'nephandi':
                splat_specific_stats.append('Nephandi Faction')
        elif splat.lower() == 'changeling':
            splat_specific_stats = ['Kith', 'Seeming', 'House']
        elif splat.lower() == 'mortal+':
            mortalplus_type = character.db.stats.get('identity', {}).get('lineage', {}).get('Mortal+ Type', {}).get('perm', '')
            splat_specific_stats = ['Mortal+ Type']
            
            # Add type-specific stats
            if mortalplus_type == 'Ghoul':
                splat_specific_stats.extend(['Domitor', 'Clan'])
            elif mortalplus_type == 'Kinfolk':
                splat_specific_stats.extend(['Tribe'])
            elif mortalplus_type == 'Kinain':
                splat_specific_stats.extend(['Kith', 'Seeming'])
<<<<<<< HEAD
            # Initialize powers list at the start of the function
            powers = []
=======
            
>>>>>>> 79d0c9c4
            # Add powers section based on type
            if mortalplus_type in MORTALPLUS_TYPES:
                power_types = MORTALPLUS_TYPES[mortalplus_type]
                for power_type in power_types:
                    power_type_lower = power_type.lower().replace(' ', '_')
                    powers.append(divider(power_type, width=38, color="|b"))
                    
                    # Special handling for Kinain Arts and Realms
                    if power_type == 'Arts':
                        arts = character.db.stats.get('powers', {}).get('arts', {})
                        for art, values in arts.items():
                            art_value = values.get('perm', 0)
                            powers.append(format_stat(art, art_value, default=0, width=38))
                    elif power_type == 'Realms':
                        realms = character.db.stats.get('powers', {}).get('realms', {})
                        for realm, values in realms.items():
                            realm_value = values.get('perm', 0)
                            powers.append(format_stat(realm, realm_value, default=0, width=38))
                    else:
                        power_dict = character.db.stats.get('powers', {}).get(power_type_lower, {})
                        for power, values in power_dict.items():
                            power_value = values.get('perm', 0)
                            powers.append(format_stat(power, power_value, default=0, width=38))
                            
            # Add appropriate pools
            if mortalplus_type == 'Ghoul':
<<<<<<< HEAD
                self.initialize_ghoul_stats(character)
                self.pools_list.append(format_stat('Blood', format_pool_value(character, 'Blood'), width=25))
            elif mortalplus_type == 'Kinfolk':
                # Check for Gnosis Merit
=======
                pools_list.append(format_stat('Blood', format_pool_value(character, 'Blood'), width=25))
            elif mortalplus_type == 'Kinfolk':
                # Check if character has the Gnosis Merit
>>>>>>> 79d0c9c4
                merits = character.db.stats.get('merits', {}).get('merit', {})
                gnosis_merit = next((value.get('perm', 0) for merit, value in merits.items() 
                                   if merit.lower() == 'gnosis'), 0)
                
<<<<<<< HEAD
                # Calculate Gnosis based on Merit rating
                if gnosis_merit >= 5:
                    gnosis_value = min(3, max(1, gnosis_merit - 4))  # 5->1, 6->2, 7->3
                    # Set Gnosis if not already set
                    if not character.get_stat('pools', 'dual', 'Gnosis', temp=False):
                        character.set_stat('pools', 'dual', 'Gnosis', gnosis_value, temp=False)
                        character.set_stat('pools', 'dual', 'Gnosis', gnosis_value, temp=True)
                    self.pools_list.append(format_stat('Gnosis', format_pool_value(character, 'Gnosis'), width=25))
                else:
                    # Ensure Gnosis is removed if the merit is not present or too low
                    character.set_stat('pools', 'dual', 'Gnosis', 0, temp=False)
                    character.set_stat('pools', 'dual', 'Gnosis', 0, temp=True)
            elif mortalplus_type == 'Kinain':
                self.pools_list.append(format_stat('Glamour', format_pool_value(character, 'Glamour'), width=25))
            
            self.pools_list.append(format_stat('Willpower', format_pool_value(character, 'Willpower'), width=25))
=======
                # Only show Gnosis if they have the Merit
                if gnosis_merit >= 5:
                    pools_list.append(format_stat('Gnosis', format_pool_value(character, 'Gnosis'), width=25))
            elif mortalplus_type == 'Kinain':
                pools_list.append(format_stat('Glamour', format_pool_value(character, 'Glamour'), width=25))
            
            pools_list.append(format_stat('Willpower', format_pool_value(character, 'Willpower'), width=25))
>>>>>>> 79d0c9c4
        else:
            splat_specific_stats = []

        all_stats = []
        # Add common stats first
        for stat in common_stats:
            if stat not in all_stats:
                all_stats.append(stat)

        # Add splat-specific stats
        for stat in splat_specific_stats:
            if stat not in all_stats:
                all_stats.append(stat)

        # Add Splat at the end if not already included
        if 'Splat' not in all_stats:
            all_stats.append('Splat')

        def format_stat_with_dots(stat, value, width=38):
            display_stat = 'Subfaction' if stat == 'Traditions Subfaction' else stat
            stat_str = f" {display_stat}"
            
            # Handle empty/None values
            if value is None or value == '':
                if stat == 'Rank':  # Special case for Rank
                    value_str = '0'
                else:
                    value_str = ''
            else:
                value_str = str(value)
            
            dots = "." * (width - len(stat_str) - len(value_str) - 1)
            return f"{stat_str}{dots}{value_str}"

        for i in range(0, len(all_stats), 2):
            left_stat = all_stats[i]
            right_stat = all_stats[i+1] if i+1 < len(all_stats) else None

            left_value = character.db.stats.get('identity', {}).get('personal', {}).get(left_stat, {}).get('perm', '')
            if not left_value:
                left_value = character.db.stats.get('identity', {}).get('lineage', {}).get(left_stat, {}).get('perm', '')
                # Special handling for Rank
                if left_stat == 'Rank' and left_value == '':
                    left_value = '0'
            if not left_value:
                left_value = character.db.stats.get('identity', {}).get('other', {}).get(left_stat, {}).get('perm', '')
            if not left_value and left_stat == 'Splat':
                left_value = character.db.stats.get('other', {}).get('splat', {}).get('Splat', {}).get('perm', '')
            # New code for Nature and Demeanor
            if left_stat == 'Nature':
                left_value = character.db.stats.get('archetype', {}).get('personal', {}).get('Nature', {}).get('perm', '')
            elif left_stat == 'Demeanor':
                left_value = character.db.stats.get('archetype', {}).get('personal', {}).get('Demeanor', {}).get('perm', '')

            left_formatted = format_stat_with_dots(left_stat, left_value)

            if right_stat:
                right_value = character.db.stats.get('identity', {}).get('personal', {}).get(right_stat, {}).get('perm', '')
                if not right_value:
                    right_value = character.db.stats.get('identity', {}).get('lineage', {}).get(right_stat, {}).get('perm', '')
                if not right_value:
                    right_value = character.db.stats.get('identity', {}).get('other', {}).get(right_stat, {}).get('perm', '')
                if not right_value and right_stat == 'Splat':
                    right_value = character.db.stats.get('other', {}).get('splat', {}).get('Splat', {}).get('perm', '')
                # New code for Nature and Demeanor
                if right_stat == 'Nature':
                    right_value = character.db.stats.get('archetype', {}).get('personal', {}).get('Nature', {}).get('perm', '')
                elif right_stat == 'Demeanor':
                    right_value = character.db.stats.get('archetype', {}).get('personal', {}).get('Demeanor', {}).get('perm', '')

                right_formatted = format_stat_with_dots(right_stat, right_value)
                string += f"{left_formatted}  {right_formatted}\n"
            else:
                string += f"{left_formatted}\n"

        string += header("Attributes", width=78, color="|y")
        string += " " + divider("Physical", width=25, fillchar=" ") + " "
        string += divider("Social", width=25, fillchar=" ") + " "
        string += divider("Mental", width=25, fillchar=" ") + "\n"

        # Function to add padding to social and mental attributes
        def pad_attribute(attr):
            return " " * 1 + attr.ljust(22)
        string += format_stat("Strength", character.get_stat('attributes', 'physical', 'Strength'), default=1, tempvalue=character.get_stat('attributes', 'physical', 'Strength', temp=True)) + " "
        string += format_stat("Charisma", character.get_stat('attributes', 'social', 'Charisma'), default=1, tempvalue=character.get_stat('attributes', 'social', 'Charisma', temp=True)) + " "
        string += pad_attribute(format_stat("Perception", character.get_stat('attributes', 'mental', 'Perception'), default=1, tempvalue=character.get_stat('attributes', 'mental', 'Perception', temp=True))) + "\n"
        string += format_stat("Dexterity", character.get_stat('attributes', 'physical', 'Dexterity'), default=1, tempvalue=character.get_stat('attributes', 'physical', 'Dexterity', temp=True)) + " "
        string += format_stat("Manipulation", character.get_stat('attributes', 'social', 'Manipulation'), default=1, tempvalue=character.get_stat('attributes', 'social', 'Manipulation', temp=True)) + " "
        string += pad_attribute(format_stat("Intelligence", character.get_stat('attributes', 'mental', 'Intelligence'), default=1, tempvalue=character.get_stat('attributes', 'mental', 'Intelligence', temp=True))) + "\n"
        string += format_stat("Stamina", character.get_stat('attributes', 'physical', 'Stamina'), default=1, tempvalue=character.get_stat('attributes', 'physical', 'Stamina', temp=True)) + " "

        # Special handling for Appearance
        appearance_value = character.get_stat('attributes', 'social', 'Appearance', temp=False)
        appearance_temp = character.get_stat('attributes', 'social', 'Appearance', temp=True)

        # Check if character is a vampire with a clan that should have 0 Appearance
        zero_appearance_clans = ['nosferatu', 'samedi']
        clan = character.db.stats.get('identity', {}).get('lineage', {}).get('Clan', {}).get('perm', '').lower()
        is_zero_appearance_clan = clan in zero_appearance_clans

        # Check if character is in a form that should have 0 Appearance
        current_form = character.db.current_form
        zero_appearance_forms = ['crinos', 'anthros', 'arthren', 'sokto', 'chatro']
        is_zero_appearance_form = current_form and current_form.lower() in zero_appearance_forms

        if is_zero_appearance_clan or is_zero_appearance_form:
            string += format_stat("Appearance", 0, default=0, tempvalue=0, allow_zero=True) + " "
        else:
            string += format_stat("Appearance", appearance_value, default=1, tempvalue=appearance_temp) + " "

        string += pad_attribute(format_stat("Wits", character.get_stat('attributes', 'mental', 'Wits'), default=1, tempvalue=character.get_stat('attributes', 'mental', 'Wits', temp=True))) + "\n"

        string += header("Abilities", width=78, color="|y")
        string += " " + divider("Talents", width=25, fillchar=" ") + " "
        string += divider("Skills", width=25, fillchar=" ") + " "
        string += divider("Knowledges", width=25, fillchar=" ") + "\n"


        def get_abilities_for_splat(character, stat_type):
            """Helper function to get abilities for a specific splat and stat type"""
            splat = character.db.stats.get('other', {}).get('splat', {}).get('Splat', {}).get('perm', '')
            shifter_type = character.db.stats.get('identity', {}).get('lineage', {}).get('Type', {}).get('perm', '')
            clan = character.db.stats.get('identity', {}).get('lineage', {}).get('Clan', {}).get('perm', '')

            # Define base abilities for each category
            BASE_ABILITIES = {
                'talent': ['Alertness', 'Athletics', 'Awareness', 'Brawl', 'Empathy', 
                          'Expression', 'Intimidation', 'Leadership', 'Streetwise', 'Subterfuge'],
                'skill': ['Animal Ken', 'Crafts', 'Drive', 'Etiquette', 'Firearms', 
                         'Larceny', 'Melee', 'Performance', 'Stealth', 'Survival', 'Technology'],
                'knowledge': ['Academics', 'Computer', 'Cosmology', 'Enigmas', 'Finance', 'Investigation', 
                            'Law', 'Medicine', 'Occult', 'Politics', 'Science']
            }
            
            # Get base abilities first
            abilities = list(Stat.objects.filter(
                category='abilities',
                stat_type=stat_type,
                name__in=BASE_ABILITIES[stat_type]
            ).order_by('name'))
            
            # Add splat-specific abilities
            if splat == 'Shifter':
                if stat_type == 'talent':
                    # Add Primal-Urge for all shifters
                    primal_urge = Stat.objects.filter(name='Primal-Urge').first()
                    if primal_urge:
                        # Insert Primal-Urge in alphabetical order
                        insert_index = next((i for i, ability in enumerate(abilities) 
                                           if ability.name > 'Primal-Urge'), len(abilities))
                        abilities.insert(insert_index, primal_urge)
                    
                    # Add Flight ONLY for specific shifter types
                    if shifter_type and shifter_type.strip() in ['Corax', 'Camazotz', 'Mokole']:
                        flight = Stat.objects.filter(name='Flight').first()
                        if flight:
                            # Insert Flight in alphabetical order
                            insert_index = next((i for i, ability in enumerate(abilities) 
                                               if ability.name > 'Flight'), len(abilities))
                            abilities.insert(insert_index, flight)
                
                elif stat_type == 'knowledge':
                    # Add Rituals for all shifters
                    rituals = Stat.objects.filter(name='Rituals').first()
                    if rituals:
                        # Insert Rituals in alphabetical order
                        insert_index = next((i for i, ability in enumerate(abilities) 
                                           if ability.name > 'Rituals'), len(abilities))
                        abilities.insert(insert_index, rituals)
            
            # Add Flight for Gargoyle vampires
            elif splat == 'Vampire' and clan and clan.strip() == 'Gargoyle' and stat_type == 'talent':
                flight = Stat.objects.filter(name='Flight').first()
                if flight:
                    # Insert Flight in alphabetical order
                    insert_index = next((i for i, ability in enumerate(abilities) 
                                       if ability.name > 'Flight'), len(abilities))
                    abilities.insert(insert_index, flight)

            return abilities

        talents = get_abilities_for_splat(character, 'talent')
        skills = get_abilities_for_splat(character, 'skill')
        knowledges = get_abilities_for_splat(character, 'knowledge')

        # Function to format abilities with padding for skills and knowledges
        def format_ability(ability, category):
            formatted = format_stat(ability.name, character.get_stat(ability.category, ability.stat_type, ability.name), default=0)
            if category in ['knowledge']:
                return " " * 1 + formatted.ljust(22)
            return formatted.ljust(25)

        formatted_talents = [format_ability(talent, 'talent') for talent in talents]
        formatted_skills = [format_ability(skill, 'skill') for skill in skills]
        formatted_knowledges = [format_ability(knowledge, 'knowledge') for knowledge in knowledges]

        # Add specialties
        ability_lists = [
            (formatted_talents, talents, 'talent'),
            (formatted_skills, skills, 'skill'),
            (formatted_knowledges, knowledges, 'knowledge')
        ]

        for formatted_list, ability_list, ability_type in ability_lists:
            for ability in ability_list:
                if character.db.specialties and ability.name in character.db.specialties:
                    for specialty in character.db.specialties[ability.name]:
                        formatted_specialty = format_ability(Stat(name=f"`{specialty}"), ability_type)
                        formatted_list.append(formatted_specialty)

        # For primary abilities
        max_len = max(len(formatted_talents), len(formatted_skills), len(formatted_knowledges))
        formatted_talents.extend([" " * 25] * (max_len - len(formatted_talents)))
        formatted_skills.extend([" " * 25] * (max_len - len(formatted_skills)))
        formatted_knowledges.extend([" " * 25] * (max_len - len(formatted_knowledges)))

        for talent, skill, knowledge in zip(formatted_talents, formatted_skills, formatted_knowledges):
            string += f"{talent}{skill}{knowledge}\n"

        # Add splat-specific abilities
        abilities = character.db.stats.get('abilities', {})
        if 'ability' in abilities:
            for ability_name, values in abilities['ability'].items():
                if values.get('perm') is not None and character.can_have_ability(ability_name):
                    # Add to appropriate section based on the ability's category
                    if ability_name == "Flight":  # Add under Talents
                        string += format_stat(ability_name, values['perm'], width=25) + "\n"

        string += header("Secondary Abilities", width=78, color="|y")
        string += " " + divider("Talents", width=25, fillchar=" ") + " "
        string += divider("Skills", width=25, fillchar=" ") + " "
        string += divider("Knowledges", width=25, fillchar=" ") + "\n"

        # Get splat-specific secondary abilities
        splat = character.db.stats.get('other', {}).get('splat', {}).get('Splat', {}).get('perm', '')

        # Function to format abilities with padding for skills and knowledges
        def format_secondary_ability(ability_name, category):
            value = character.get_stat('secondary_abilities', category, ability_name)
            formatted = format_stat(ability_name, value, default=0)
            if category in ['secondary_knowledge']:
                return " " * 1 + formatted.ljust(22)
            return formatted.ljust(25)

        # Initialize empty lists for each category
        formatted_secondary_talents = []
        formatted_secondary_skills = []
        formatted_secondary_knowledges = []

        # Base secondary abilities for all characters
        base_secondary_talents = ['Carousing', 'Diplomacy', 'Intrigue', 'Mimicry', 'Scrounging', 'Seduction', 'Style']
        base_secondary_skills = ['Archery', 'Fortune-Telling', 'Fencing', 'Gambling', 'Jury-Rigging', 'Pilot', 'Torture']
        base_secondary_knowledges = ['Area Knowledge', 'Cultural Savvy', 'Demolitions', 'Herbalism', 'Media', 'Power-Brokering', 'Vice']

        # Add base secondary abilities for all characters
        formatted_secondary_talents.extend([
            format_secondary_ability(talent, 'secondary_talent')
            for talent in base_secondary_talents
        ])
        formatted_secondary_skills.extend([
            format_secondary_ability(skill, 'secondary_skill')
            for skill in base_secondary_skills
        ])
        formatted_secondary_knowledges.extend([
            format_secondary_ability(knowledge, 'secondary_knowledge')
            for knowledge in base_secondary_knowledges
        ])

        # If character is a Mage, add Mage-specific secondary abilities
        if splat.lower() == 'mage':
            # Secondary Talents
            mage_secondary_talents = ['High Ritual', 'Blatancy']
            formatted_secondary_talents.extend([
                format_secondary_ability(talent, 'secondary_talent')
                for talent in mage_secondary_talents
            ])

            # Secondary Skills
            mage_secondary_skills = ['Microgravity Ops', 'Energy Weapons', 'Helmsman', 'Biotech']
            formatted_secondary_skills.extend([
                format_secondary_ability(skill, 'secondary_skill')
                for skill in mage_secondary_skills
            ])

            # Secondary Knowledges
            mage_secondary_knowledges = ['Hypertech', 'Cybernetics', 'Paraphysics', 'Xenobiology']
            formatted_secondary_knowledges.extend([
                format_secondary_ability(knowledge, 'secondary_knowledge')
                for knowledge in mage_secondary_knowledges
            ])

        # For secondary abilities
        max_len = max(
            len(formatted_secondary_talents),
            len(formatted_secondary_skills),
            len(formatted_secondary_knowledges)
        )

        # Pad the lists with actual spaces instead of empty strings
        formatted_secondary_talents.extend([" " * 25] * (max_len - len(formatted_secondary_talents)))
        formatted_secondary_skills.extend([" " * 25] * (max_len - len(formatted_secondary_skills)))
        formatted_secondary_knowledges.extend([" " * 25] * (max_len - len(formatted_secondary_knowledges)))

        # Display the secondary abilities in columns
        for talent, skill, knowledge in zip(formatted_secondary_talents, formatted_secondary_skills, formatted_secondary_knowledges):
            string += f"{talent}{skill}{knowledge}\n"

        # Process powers and advantages in two columns
        string += header("Advantages", width=78, color="|y")
        
        powers = []
        left_column = []

        # Process powers based on character splat (right column)
        character_splat = character.db.stats.get('other', {}).get('splat', {}).get('Splat', {}).get('perm', '')
        mortalplus_type = character.db.stats.get('identity', {}).get('lineage', {}).get('Mortal+ Type', {}).get('perm', '')

        if character_splat == 'Mortal+':
            if mortalplus_type == 'Ghoul':
                powers.append(divider("Disciplines", width=38, color="|b"))
                disciplines = character.db.stats.get('powers', {}).get('discipline', {})
                for discipline, values in disciplines.items():
                    discipline_value = values.get('perm', 0)
                    powers.append(format_stat(discipline, discipline_value, default=0, width=38))

            elif mortalplus_type == 'Kinfolk':
                powers.append(divider("Gifts", width=38, color="|b"))
                gifts = character.db.stats.get('powers', {}).get('gift', {})
                for gift, values in gifts.items():
                    gift_value = values.get('perm', 0)
                    powers.append(format_stat(gift, gift_value, default=0, width=38))
                
                powers.append(divider("Rites", width=38, color="|b"))
                rites = character.db.stats.get('powers', {}).get('rite', {})
                for rite, values in rites.items():
                    rite_value = values.get('perm', 0)
                    powers.append(format_stat(rite, rite_value, default=0, width=38))

            elif mortalplus_type == 'Kinain':
                powers.append(divider("Arts", width=38, color="|b"))
                arts = character.db.stats.get('powers', {}).get('art', {})
                for art, values in arts.items():
                    art_value = values.get('perm', 0)
                    powers.append(format_stat(art, art_value, default=0, width=38))
                
                powers.append(divider("Realms", width=38, color="|b"))
                realms = character.db.stats.get('powers', {}).get('realm', {})
                for realm, values in realms.items():
                    realm_value = values.get('perm', 0)
                    powers.append(format_stat(realm, realm_value, default=0, width=38))

            elif mortalplus_type == 'Sorcerer':
                powers.append(divider("Sorcery", width=38, color="|b"))
                sorcery = character.db.stats.get('powers', {}).get('sorcery', {})
                for path, values in sorcery.items():
                    path_value = values.get('perm', 0)
                    powers.append(format_stat(path, path_value, default=0, width=38))

            elif mortalplus_type == 'Psychic':
                powers.append(divider("Numina", width=38, color="|b"))
                numina = character.db.stats.get('powers', {}).get('numina', {})
                for power, values in numina.items():
                    power_value = values.get('perm', 0)
                    powers.append(format_stat(power, power_value, default=0, width=38))

            elif mortalplus_type == 'Faithful':
                powers.append(divider("Faith", width=38, color="|b"))
                faith = character.db.stats.get('powers', {}).get('faith', {})
                for miracle, values in faith.items():
                    miracle_value = values.get('perm', 0)
                    powers.append(format_stat(miracle, miracle_value, default=0, width=38))

        elif character_splat == 'Mage':
            powers.append(divider("Spheres", width=38, color="|b"))
            spheres = ['Correspondence', 'Entropy', 'Forces', 'Life', 'Matter', 'Mind', 'Prime', 'Spirit', 'Time', 'Data', 'Primal Utility', 'Dimensional Science']
            for sphere in spheres:
                sphere_value = character.db.stats.get('powers', {}).get('sphere', {}).get(sphere, {}).get('perm', 0)
                powers.append(format_stat(sphere, sphere_value, default=0, width=38))
        elif character_splat == 'Vampire':
            # Vampire-specific powers section
            powers.append(divider("Disciplines", width=38, color="|b"))
            disciplines = character.db.stats.get('powers', {}).get('discipline', {})
            for discipline, values in disciplines.items():
                discipline_value = values.get('perm', 0)
                powers.append(format_stat(discipline, discipline_value, default=0, width=38))
            
<<<<<<< HEAD
            # Add Combo Disciplines section
            combo_disciplines = character.db.stats.get('powers', {}).get('combodiscipline', {})
            if combo_disciplines:
                powers.append(" " * 38)  # Add blank line for spacing
=======
            # Combo Disciplines
            combo_disciplines = character.db.stats.get('powers', {}).get('combodisc', {})
            if combo_disciplines:
>>>>>>> 79d0c9c4
                powers.append(divider("Combo Disciplines", width=38, color="|b"))
                for combo, values in combo_disciplines.items():
                    combo_value = values.get('perm', 0)
                    powers.append(format_stat(combo, combo_value, default=0, width=38))
        elif character_splat == 'Changeling':
            powers.append(divider("Arts", width=38, color="|b"))
            arts = character.db.stats.get('powers', {}).get('art', {})
            for art, values in arts.items():
                art_value = values.get('perm', 0)
                powers.append(format_stat(art, art_value, default=0, width=38))
            powers.append(divider("Realms", width=38))
            realms = character.db.stats.get('powers', {}).get('realm', {})
            for realm, values in realms.items():
                realm_value = values.get('perm', 0)
                powers.append(format_stat(realm, realm_value, default=0, width=38))
        elif character_splat == 'Shifter':
            powers.append(divider("Gifts", width=38, color="|b"))
            gifts = character.db.stats.get('powers', {}).get('gift', {})
            for gift, values in gifts.items():
                gift_value = values.get('perm', 0)
                powers.append(format_stat(gift, gift_value, default=0, width=38))

            powers.append(divider("Rites", width=38, color="|b"))
            rites = character.db.stats.get('powers', {}).get('rite', {})
            for rite, values in rites.items():
                rite_value = values.get('perm', 0)
                powers.append(format_stat(rite, rite_value, default=0, width=38))

        # Build left column (backgrounds + merits & flaws)
        left_column.append(divider("Backgrounds", width=38, color="|b"))
        char_backgrounds = character.db.stats.get('backgrounds', {}).get('background', {})
        for background, values in char_backgrounds.items():
            background_value = values.get('perm', 0)
            left_column.append(format_stat(background, background_value, width=38))

        # Add a blank line between sections
        left_column.append(" " * 38)

        # Separate Merits section with consistent dot width
        left_column.append(divider("Merits", width=38, color="|b"))
        merits = character.db.stats.get('merits', {})
        for merit_type, merit_dict in merits.items():
            for merit, values in merit_dict.items():
                merit_value = values.get('perm', 0)
                # Use the same width=38 as backgrounds
                left_column.append(format_stat(merit, merit_value, width=38))

        # Add a blank line between Merits and Flaws
        left_column.append(" " * 38)

        # Separate Flaws section with consistent dot width
        left_column.append(divider("Flaws", width=38, color="|b"))
        flaws = character.db.stats.get('flaws', {})
        for flaw_type, flaw_dict in flaws.items():
            for flaw, values in flaw_dict.items():
                flaw_value = values.get('perm', 0)
                # Use the same width=38 as backgrounds
                left_column.append(format_stat(flaw, flaw_value, width=38))

        # Ensure both columns have the same number of rows
        max_len = max(len(powers), len(left_column))
        powers.extend([""] * (max_len - len(powers)))
        left_column.extend([""] * (max_len - len(left_column)))

        # Combine columns with new widths (38+38 = 76 total width with 2 spaces between)
        for left, power in zip(left_column, powers):
            string += f"{left.strip().ljust(38)}  {power.strip().ljust(38)}\n"

        # Display Pools, Virtues & Status in the same three-column format
        string += header("Pools, Virtues & Status", width=78, color="|y")

        # Initialize lists at the start
        self.pools_list = []
        self.virtues_list = []
        self.status_list = []

        # Add headers with adjusted positioning
<<<<<<< HEAD
        self.pools_list.append(divider("Pools", width=25, fillchar=" "))
        self.virtues_list.append(divider("Virtues", width=25, fillchar=" "))
        self.status_list.append(divider("Health & Status", width=25, fillchar=" "))

        # Add health status to status_list without extra padding
        health_status = format_damage_stacked(character)
        self.status_list.extend(health_status)
=======
        pools_list.append(divider("Pools", width=25, fillchar=" "))
        virtues_list.append(divider("Virtues", width=25, fillchar=" "))
        status_list.append(divider("Health & Status", width=25, fillchar=" "))

        # Add health status to status_list without extra padding
        health_status = format_damage_stacked(character)
        status_list.extend(health_status)
>>>>>>> 79d0c9c4

        # Process pools based on splat
        if splat.lower() == 'vampire':
            # Get generation for blood pool calculation
            generation = character.db.stats.get('identity', {}).get('lineage', {}).get('Generation', {}).get('perm', '13th')
            max_blood = calculate_blood_pool(generation)
            
<<<<<<< HEAD
            self.pools_list.append(format_stat('Blood Pool', f"{format_pool_value(character, 'Blood')}/{max_blood}", width=25))
            self.pools_list.append(format_stat('Willpower', format_pool_value(character, 'Willpower'), width=25))
            
        elif splat.lower() == 'shifter':
            self.pools_list.append(format_stat('Rage', format_pool_value(character, 'Rage'), width=25))
            self.pools_list.append(format_stat('Gnosis', format_pool_value(character, 'Gnosis'), width=25))
            self.pools_list.append(format_stat('Willpower', format_pool_value(character, 'Willpower'), width=25))
            
        elif splat.lower() == 'mage':
            self.pools_list.append(format_stat('Arete', format_pool_value(character, 'Arete'), width=25))
            self.pools_list.append(format_stat('Quintessence', format_pool_value(character, 'Quintessence'), width=25))
            self.pools_list.append(format_stat('Willpower', format_pool_value(character, 'Willpower'), width=25))
            
        elif splat.lower() == 'changeling':
            self.pools_list.append(format_stat('Glamour', format_pool_value(character, 'Glamour'), width=25))
            self.pools_list.append(format_stat('Banality', format_pool_value(character, 'Banality'), width=25))
            self.pools_list.append(format_stat('Willpower', format_pool_value(character, 'Willpower'), width=25))
        else:  # Mortal and Mortal+
            # Calculate base Willpower from Courage
            courage = character.get_stat('virtues', 'moral', 'Courage', temp=False) or 0
            base_willpower = max(1, courage)  # Minimum of 1, otherwise equal to Courage
            
            # Set Willpower if not already set
            if not character.get_stat('pools', 'dual', 'Willpower', temp=False):
                character.set_stat('pools', 'dual', 'Willpower', base_willpower, temp=False)
                character.set_stat('pools', 'dual', 'Willpower', base_willpower, temp=True)
            
            if splat.lower() == 'mortal+':
                mortalplus_type = character.db.stats.get('identity', {}).get('lineage', {}).get('Mortal+ Type', {}).get('perm', '')
                
                # Add type-specific pools for Mortal+
                if mortalplus_type.lower() == 'ghoul':
                    self.initialize_ghoul_stats(character)
                    self.pools_list.append(format_stat('Blood', format_pool_value(character, 'Blood'), width=25))
                elif mortalplus_type == 'Kinfolk':
                    # Check for Gnosis Merit
                    merits = character.db.stats.get('merits', {}).get('merit', {})
                    gnosis_merit = next((value.get('perm', 0) for merit, value in merits.items() 
                                       if merit.lower() == 'gnosis'), 0)
                    if gnosis_merit >= 5:
                        gnosis_value = min(3, max(1, gnosis_merit - 4))  # 5->1, 6->2, 7->3
                        # Set Gnosis if not already set
                        if not character.get_stat('pools', 'dual', 'Gnosis', temp=False):
                            character.set_stat('pools', 'dual', 'Gnosis', gnosis_value, temp=False)
                            character.set_stat('pools', 'dual', 'Gnosis', gnosis_value, temp=True)
                        self.pools_list.append(format_stat('Gnosis', format_pool_value(character, 'Gnosis'), width=25))
                    else:
                        # Ensure Gnosis is removed if the merit is not present or too low
                        character.set_stat('pools', 'dual', 'Gnosis', 0, temp=False)
                        character.set_stat('pools', 'dual', 'Gnosis', 0, temp=True)
                elif mortalplus_type == 'Kinain':
                    self.pools_list.append(format_stat('Glamour', format_pool_value(character, 'Glamour'), width=25))
            
            self.pools_list.append(format_stat('Willpower', format_pool_value(character, 'Willpower'), width=25))
=======
            pools_list.append(format_stat('Blood Pool', f"{format_pool_value(character, 'Blood')}/{max_blood}", width=25))
            pools_list.append(format_stat('Willpower', format_pool_value(character, 'Willpower'), width=25))
            
        elif splat.lower() == 'shifter':
            pools_list.append(format_stat('Rage', format_pool_value(character, 'Rage'), width=25))
            pools_list.append(format_stat('Gnosis', format_pool_value(character, 'Gnosis'), width=25))
            pools_list.append(format_stat('Willpower', format_pool_value(character, 'Willpower'), width=25))
            
        elif splat.lower() == 'mage':
            pools_list.append(format_stat('Arete', format_pool_value(character, 'Arete'), width=25))
            pools_list.append(format_stat('Quintessence', format_pool_value(character, 'Quintessence'), width=25))
            pools_list.append(format_stat('Willpower', format_pool_value(character, 'Willpower'), width=25))
            
        elif splat.lower() == 'changeling':
            pools_list.append(format_stat('Glamour', format_pool_value(character, 'Glamour'), width=25))
            pools_list.append(format_stat('Banality', format_pool_value(character, 'Banality'), width=25))
            pools_list.append(format_stat('Willpower', format_pool_value(character, 'Willpower'), width=25))
        elif splat.lower() == 'mortal+':
            mortalplus_type = character.db.stats.get('identity', {}).get('lineage', {}).get('Mortal+ Type', {}).get('perm', '')
            splat_specific_stats = ['Mortal+ Type']
            
            # Add type-specific stats
            if mortalplus_type == 'Ghoul':
                splat_specific_stats.extend(['Domitor', 'Clan'])
            elif mortalplus_type == 'Kinfolk':
                splat_specific_stats.extend(['Tribe', 'Breed'])
            elif mortalplus_type == 'Kinain':
                splat_specific_stats.extend(['Kith', 'Seeming'])
            
            # Add powers section based on type
            if mortalplus_type in MORTALPLUS_TYPES:
                power_types = MORTALPLUS_TYPES[mortalplus_type]
                for power_type in power_types:
                    power_type_lower = power_type.lower().replace(' ', '_')
                    powers.append(divider(power_type, width=38, color="|b"))
                    
                    # Special handling for Kinain Arts and Realms
                    if power_type == 'Arts':
                        arts = character.db.stats.get('powers', {}).get('arts', {})
                        for art, values in arts.items():
                            art_value = values.get('perm', 0)
                            powers.append(format_stat(art, art_value, default=0, width=38))
                    elif power_type == 'Realms':
                        realms = character.db.stats.get('powers', {}).get('realms', {})
                        for realm, values in realms.items():
                            realm_value = values.get('perm', 0)
                            powers.append(format_stat(realm, realm_value, default=0, width=38))
                    else:
                        power_dict = character.db.stats.get('powers', {}).get(power_type_lower, {})
                        for power, values in power_dict.items():
                            power_value = values.get('perm', 0)
                            powers.append(format_stat(power, power_value, default=0, width=38))
                            
            # Add appropriate pools
            if mortalplus_type == 'Ghoul':
                pools_list.append(format_stat('Blood', format_pool_value(character, 'Blood'), width=25))
            elif mortalplus_type == 'Kinfolk':
                # Check if character has the Gnosis Merit
                merits = character.db.stats.get('merits', {}).get('merit', {})
                gnosis_merit = next((value.get('perm', 0) for merit, value in merits.items() 
                                   if merit.lower() == 'gnosis'), 0)
                
                # Only show Gnosis if they have the Merit
                if gnosis_merit >= 5:
                    pools_list.append(format_stat('Gnosis', format_pool_value(character, 'Gnosis'), width=25))
            elif mortalplus_type == 'Kinain':
                pools_list.append(format_stat('Glamour', format_pool_value(character, 'Glamour'), width=25))
            
            pools_list.append(format_stat('Willpower', format_pool_value(character, 'Willpower'), width=25))
        else:
            # Default/Mortal
            pools_list.append(format_stat('Willpower', format_pool_value(character, 'Willpower'), width=25))
>>>>>>> 79d0c9c4

        # Handle virtues with adjusted positioning
        if splat.lower() == 'shifter':
            shifter_type = character.get_stat('identity', 'lineage', 'Type')
            if shifter_type in SHIFTER_RENOWN:
                for renown in SHIFTER_RENOWN[shifter_type]:
                    renown_value = character.get_stat('advantages', 'renown', renown, temp=False) or 0
                    dots = "." * (19 - len(renown))
                    self.virtues_list.append(f" {renown}{dots}{renown_value}".ljust(25))
            else:
                default_renown = ['Glory', 'Honor', 'Wisdom']
                for renown in default_renown:
                    renown_value = character.get_stat('virtues', 'moral', renown, temp=False) or 0
                    dots = "." * (19 - len(renown))
                    self.virtues_list.append(f" {renown}{dots}{renown_value}".ljust(25))
        else:
            # Handle other splat virtues
            virtues = character.db.stats.get('virtues', {}).get('moral', {})
<<<<<<< HEAD
            
            # Default virtues for Mortal and Mortal+
            if splat.lower() in ['mortal', 'mortal+']:
                mortal_virtues = ['Conscience', 'Self-Control', 'Courage']
                for virtue in mortal_virtues:
                    virtue_value = virtues.get(virtue, {}).get('perm', 0)
                    dots = "." * (19 - len(virtue))
                    self.virtues_list.append(f" {virtue}{dots}{virtue_value}".ljust(25))
                
                # Add Humanity
                humanity_value = calculate_road(character)
                dots = "." * (19 - len("Humanity"))
                self.virtues_list.append(f" Humanity{dots}{humanity_value}".ljust(25))
            else:
                path = character.get_stat('identity', 'personal', 'Enlightenment')
                path_virtues = PATH_VIRTUES.get(path, ['Conscience', 'Self-Control', 'Courage'])
                
                # Add Road/Path rating first for vampires
                if splat.lower() == 'vampire':
                    road_value = character.get_stat('pools', 'moral', 'Road') or 0
                    dots = "." * (19 - len("Road"))
                    self.virtues_list.append(f" Road{dots}{road_value}".ljust(25))
                
                for virtue in path_virtues:
                    virtue_value = virtues.get(virtue, {}).get('perm', 0)
                    dots = "." * (19 - len(virtue))
                    self.virtues_list.append(f" {virtue}{dots}{virtue_value}".ljust(25))

        # Ensure all columns have the same number of rows
        max_len = max(len(self.pools_list), len(self.virtues_list), len(self.status_list))
        self.pools_list.extend(["".ljust(25)] * (max_len - len(self.pools_list)))
        self.virtues_list.extend(["".ljust(25)] * (max_len - len(self.virtues_list)))
        self.status_list.extend(["".ljust(25)] * (max_len - len(self.status_list)))

        # Display the pools, virtues and status in columns with adjusted spacing
        for pool, virtue, status in zip(self.pools_list, self.virtues_list, self.status_list):
=======
            path = character.get_stat('identity', 'personal', 'Enlightenment')
            path_virtues = PATH_VIRTUES.get(path, ['Conscience', 'Self-Control', 'Courage'])
            
            # Add Road/Path rating first for vampires
            if splat.lower() == 'vampire':
                road_value = character.get_stat('pools', 'moral', 'Road') or 0
                dots = "." * (19 - len("Road"))
                virtues_list.append(f" Road{dots}{road_value}".ljust(25))
            
            for virtue in path_virtues:
                virtue_value = virtues.get(virtue, {}).get('perm', 0)
                dots = "." * (19 - len(virtue))
                virtues_list.append(f" {virtue}{dots}{virtue_value}".ljust(25))

        # Ensure all columns have the same number of rows
        max_len = max(len(pools_list), len(virtues_list), len(status_list))
        pools_list.extend(["".ljust(25)] * (max_len - len(pools_list)))
        virtues_list.extend(["".ljust(25)] * (max_len - len(virtues_list)))
        status_list.extend(["".ljust(25)] * (max_len - len(status_list)))

        # Display the pools, virtues and status in columns with adjusted spacing
        for pool, virtue, status in zip(pools_list, virtues_list, status_list):
>>>>>>> 79d0c9c4
            # Use fixed widths for each column and add consistent spacing
            string += f"{pool:<25}  {virtue:>25}  {status}\n"

        # Check approval status and add it at the end
        if character.db.approved:
            string += header("Approved Character", width=78, fillchar="-")
        else:
            string += header("Unapproved Character", width=78, fillchar="-")

        # Send the complete sheet to the caller
        self.caller.msg(string)

def format_pool_value(character, pool_name):
    """Format a pool value with both permanent and temporary values."""
    perm = character.get_stat('pools', 'dual', pool_name, temp=False)
    temp = character.get_stat('pools', 'dual', pool_name, temp=True)

    if perm is None:
        perm = 0
    if temp is None:
        temp = perm

    return f"{perm}({temp})" if temp != perm else str(perm)

def calculate_blood_pool(generation):
    """
    Calculate blood pool based on vampire generation.
    
    Args:
        generation (str): Character's generation (e.g. '7th', '13th')
        
    Returns:
        int: Maximum blood pool for that generation
    """
    # Extract number from generation string and convert to int
    try:
        gen_num = int(''.join(filter(str.isdigit, str(generation))))
    except (ValueError, TypeError):
        gen_num = 13  # Default to 13th generation if invalid/missing

    # Calculate blood pool based on generation
    if gen_num >= 13:
        return 10
    elif gen_num == 12:
        return 11
    elif gen_num == 11:
        return 12
    elif gen_num == 10:
        return 13
    elif gen_num == 9:
        return 14
    elif gen_num == 8:
        return 15
    elif gen_num == 7:
        return 20
    else:
        return 10  # Default to 10 for any unexpected values

def format_pool_value(character, pool_name):
    """Format a pool value with both permanent and temporary values."""
    perm = character.get_stat('pools', 'dual', pool_name, temp=False)
    temp = character.get_stat('pools', 'dual', pool_name, temp=True)

    if perm is None:
        perm = 0
    if temp is None:
        temp = perm

    return f"{perm}({temp})" if temp != perm else str(perm)<|MERGE_RESOLUTION|>--- conflicted
+++ resolved
@@ -2,12 +2,9 @@
 from evennia.utils.search import search_object
 from world.wod20th.models import Stat, SHIFTER_IDENTITY_STATS, SHIFTER_RENOWN, CLAN, MAGE_FACTION, MAGE_SPHERES, \
     TRADITION, TRADITION_SUBFACTION, CONVENTION, METHODOLOGIES, NEPHANDI_FACTION, SEEMING, KITH, SEELIE_LEGACIES, \
-<<<<<<< HEAD
     UNSEELIE_LEGACIES, ARTS, REALMS, calculate_willpower, calculate_road, MORTALPLUS_TYPES, MORTALPLUS_POWERS, \
     MORTALPLUS_POOLS
-=======
-    UNSEELIE_LEGACIES, ARTS, REALMS, calculate_willpower, calculate_road, MORTALPLUS_TYPES, MORTALPLUS_POWERS
->>>>>>> 79d0c9c4
+
 from evennia.utils.ansi import ANSIString
 from world.wod20th.utils.damage import format_damage, format_status, format_damage_stacked
 from world.wod20th.utils.formatting import format_stat, header, footer, divider
@@ -205,12 +202,9 @@
                 splat_specific_stats.extend(['Tribe'])
             elif mortalplus_type == 'Kinain':
                 splat_specific_stats.extend(['Kith', 'Seeming'])
-<<<<<<< HEAD
             # Initialize powers list at the start of the function
             powers = []
-=======
-            
->>>>>>> 79d0c9c4
+
             # Add powers section based on type
             if mortalplus_type in MORTALPLUS_TYPES:
                 power_types = MORTALPLUS_TYPES[mortalplus_type]
@@ -237,21 +231,15 @@
                             
             # Add appropriate pools
             if mortalplus_type == 'Ghoul':
-<<<<<<< HEAD
                 self.initialize_ghoul_stats(character)
                 self.pools_list.append(format_stat('Blood', format_pool_value(character, 'Blood'), width=25))
             elif mortalplus_type == 'Kinfolk':
                 # Check for Gnosis Merit
-=======
-                pools_list.append(format_stat('Blood', format_pool_value(character, 'Blood'), width=25))
-            elif mortalplus_type == 'Kinfolk':
-                # Check if character has the Gnosis Merit
->>>>>>> 79d0c9c4
+
                 merits = character.db.stats.get('merits', {}).get('merit', {})
                 gnosis_merit = next((value.get('perm', 0) for merit, value in merits.items() 
                                    if merit.lower() == 'gnosis'), 0)
                 
-<<<<<<< HEAD
                 # Calculate Gnosis based on Merit rating
                 if gnosis_merit >= 5:
                     gnosis_value = min(3, max(1, gnosis_merit - 4))  # 5->1, 6->2, 7->3
@@ -268,15 +256,7 @@
                 self.pools_list.append(format_stat('Glamour', format_pool_value(character, 'Glamour'), width=25))
             
             self.pools_list.append(format_stat('Willpower', format_pool_value(character, 'Willpower'), width=25))
-=======
-                # Only show Gnosis if they have the Merit
-                if gnosis_merit >= 5:
-                    pools_list.append(format_stat('Gnosis', format_pool_value(character, 'Gnosis'), width=25))
-            elif mortalplus_type == 'Kinain':
-                pools_list.append(format_stat('Glamour', format_pool_value(character, 'Glamour'), width=25))
-            
-            pools_list.append(format_stat('Willpower', format_pool_value(character, 'Willpower'), width=25))
->>>>>>> 79d0c9c4
+
         else:
             splat_specific_stats = []
 
@@ -663,16 +643,11 @@
                 discipline_value = values.get('perm', 0)
                 powers.append(format_stat(discipline, discipline_value, default=0, width=38))
             
-<<<<<<< HEAD
             # Add Combo Disciplines section
             combo_disciplines = character.db.stats.get('powers', {}).get('combodiscipline', {})
             if combo_disciplines:
                 powers.append(" " * 38)  # Add blank line for spacing
-=======
-            # Combo Disciplines
-            combo_disciplines = character.db.stats.get('powers', {}).get('combodisc', {})
-            if combo_disciplines:
->>>>>>> 79d0c9c4
+
                 powers.append(divider("Combo Disciplines", width=38, color="|b"))
                 for combo, values in combo_disciplines.items():
                     combo_value = values.get('perm', 0)
@@ -750,7 +725,6 @@
         self.status_list = []
 
         # Add headers with adjusted positioning
-<<<<<<< HEAD
         self.pools_list.append(divider("Pools", width=25, fillchar=" "))
         self.virtues_list.append(divider("Virtues", width=25, fillchar=" "))
         self.status_list.append(divider("Health & Status", width=25, fillchar=" "))
@@ -758,15 +732,7 @@
         # Add health status to status_list without extra padding
         health_status = format_damage_stacked(character)
         self.status_list.extend(health_status)
-=======
-        pools_list.append(divider("Pools", width=25, fillchar=" "))
-        virtues_list.append(divider("Virtues", width=25, fillchar=" "))
-        status_list.append(divider("Health & Status", width=25, fillchar=" "))
-
-        # Add health status to status_list without extra padding
-        health_status = format_damage_stacked(character)
-        status_list.extend(health_status)
->>>>>>> 79d0c9c4
+
 
         # Process pools based on splat
         if splat.lower() == 'vampire':
@@ -774,7 +740,6 @@
             generation = character.db.stats.get('identity', {}).get('lineage', {}).get('Generation', {}).get('perm', '13th')
             max_blood = calculate_blood_pool(generation)
             
-<<<<<<< HEAD
             self.pools_list.append(format_stat('Blood Pool', f"{format_pool_value(character, 'Blood')}/{max_blood}", width=25))
             self.pools_list.append(format_stat('Willpower', format_pool_value(character, 'Willpower'), width=25))
             
@@ -829,80 +794,7 @@
                     self.pools_list.append(format_stat('Glamour', format_pool_value(character, 'Glamour'), width=25))
             
             self.pools_list.append(format_stat('Willpower', format_pool_value(character, 'Willpower'), width=25))
-=======
-            pools_list.append(format_stat('Blood Pool', f"{format_pool_value(character, 'Blood')}/{max_blood}", width=25))
-            pools_list.append(format_stat('Willpower', format_pool_value(character, 'Willpower'), width=25))
-            
-        elif splat.lower() == 'shifter':
-            pools_list.append(format_stat('Rage', format_pool_value(character, 'Rage'), width=25))
-            pools_list.append(format_stat('Gnosis', format_pool_value(character, 'Gnosis'), width=25))
-            pools_list.append(format_stat('Willpower', format_pool_value(character, 'Willpower'), width=25))
-            
-        elif splat.lower() == 'mage':
-            pools_list.append(format_stat('Arete', format_pool_value(character, 'Arete'), width=25))
-            pools_list.append(format_stat('Quintessence', format_pool_value(character, 'Quintessence'), width=25))
-            pools_list.append(format_stat('Willpower', format_pool_value(character, 'Willpower'), width=25))
-            
-        elif splat.lower() == 'changeling':
-            pools_list.append(format_stat('Glamour', format_pool_value(character, 'Glamour'), width=25))
-            pools_list.append(format_stat('Banality', format_pool_value(character, 'Banality'), width=25))
-            pools_list.append(format_stat('Willpower', format_pool_value(character, 'Willpower'), width=25))
-        elif splat.lower() == 'mortal+':
-            mortalplus_type = character.db.stats.get('identity', {}).get('lineage', {}).get('Mortal+ Type', {}).get('perm', '')
-            splat_specific_stats = ['Mortal+ Type']
-            
-            # Add type-specific stats
-            if mortalplus_type == 'Ghoul':
-                splat_specific_stats.extend(['Domitor', 'Clan'])
-            elif mortalplus_type == 'Kinfolk':
-                splat_specific_stats.extend(['Tribe', 'Breed'])
-            elif mortalplus_type == 'Kinain':
-                splat_specific_stats.extend(['Kith', 'Seeming'])
-            
-            # Add powers section based on type
-            if mortalplus_type in MORTALPLUS_TYPES:
-                power_types = MORTALPLUS_TYPES[mortalplus_type]
-                for power_type in power_types:
-                    power_type_lower = power_type.lower().replace(' ', '_')
-                    powers.append(divider(power_type, width=38, color="|b"))
-                    
-                    # Special handling for Kinain Arts and Realms
-                    if power_type == 'Arts':
-                        arts = character.db.stats.get('powers', {}).get('arts', {})
-                        for art, values in arts.items():
-                            art_value = values.get('perm', 0)
-                            powers.append(format_stat(art, art_value, default=0, width=38))
-                    elif power_type == 'Realms':
-                        realms = character.db.stats.get('powers', {}).get('realms', {})
-                        for realm, values in realms.items():
-                            realm_value = values.get('perm', 0)
-                            powers.append(format_stat(realm, realm_value, default=0, width=38))
-                    else:
-                        power_dict = character.db.stats.get('powers', {}).get(power_type_lower, {})
-                        for power, values in power_dict.items():
-                            power_value = values.get('perm', 0)
-                            powers.append(format_stat(power, power_value, default=0, width=38))
-                            
-            # Add appropriate pools
-            if mortalplus_type == 'Ghoul':
-                pools_list.append(format_stat('Blood', format_pool_value(character, 'Blood'), width=25))
-            elif mortalplus_type == 'Kinfolk':
-                # Check if character has the Gnosis Merit
-                merits = character.db.stats.get('merits', {}).get('merit', {})
-                gnosis_merit = next((value.get('perm', 0) for merit, value in merits.items() 
-                                   if merit.lower() == 'gnosis'), 0)
-                
-                # Only show Gnosis if they have the Merit
-                if gnosis_merit >= 5:
-                    pools_list.append(format_stat('Gnosis', format_pool_value(character, 'Gnosis'), width=25))
-            elif mortalplus_type == 'Kinain':
-                pools_list.append(format_stat('Glamour', format_pool_value(character, 'Glamour'), width=25))
-            
-            pools_list.append(format_stat('Willpower', format_pool_value(character, 'Willpower'), width=25))
-        else:
-            # Default/Mortal
-            pools_list.append(format_stat('Willpower', format_pool_value(character, 'Willpower'), width=25))
->>>>>>> 79d0c9c4
+
 
         # Handle virtues with adjusted positioning
         if splat.lower() == 'shifter':
@@ -921,7 +813,6 @@
         else:
             # Handle other splat virtues
             virtues = character.db.stats.get('virtues', {}).get('moral', {})
-<<<<<<< HEAD
             
             # Default virtues for Mortal and Mortal+
             if splat.lower() in ['mortal', 'mortal+']:
@@ -958,30 +849,7 @@
 
         # Display the pools, virtues and status in columns with adjusted spacing
         for pool, virtue, status in zip(self.pools_list, self.virtues_list, self.status_list):
-=======
-            path = character.get_stat('identity', 'personal', 'Enlightenment')
-            path_virtues = PATH_VIRTUES.get(path, ['Conscience', 'Self-Control', 'Courage'])
-            
-            # Add Road/Path rating first for vampires
-            if splat.lower() == 'vampire':
-                road_value = character.get_stat('pools', 'moral', 'Road') or 0
-                dots = "." * (19 - len("Road"))
-                virtues_list.append(f" Road{dots}{road_value}".ljust(25))
-            
-            for virtue in path_virtues:
-                virtue_value = virtues.get(virtue, {}).get('perm', 0)
-                dots = "." * (19 - len(virtue))
-                virtues_list.append(f" {virtue}{dots}{virtue_value}".ljust(25))
-
-        # Ensure all columns have the same number of rows
-        max_len = max(len(pools_list), len(virtues_list), len(status_list))
-        pools_list.extend(["".ljust(25)] * (max_len - len(pools_list)))
-        virtues_list.extend(["".ljust(25)] * (max_len - len(virtues_list)))
-        status_list.extend(["".ljust(25)] * (max_len - len(status_list)))
-
-        # Display the pools, virtues and status in columns with adjusted spacing
-        for pool, virtue, status in zip(pools_list, virtues_list, status_list):
->>>>>>> 79d0c9c4
+
             # Use fixed widths for each column and add consistent spacing
             string += f"{pool:<25}  {virtue:>25}  {status}\n"
 
@@ -1050,4 +918,4 @@
     if temp is None:
         temp = perm
 
-    return f"{perm}({temp})" if temp != perm else str(perm)+    return f"{perm}({temp})" if temp != perm else str(perm)
