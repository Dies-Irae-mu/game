from evennia import Command, default_cmds
from world.wod20th.models import Stat, SHIFTER_IDENTITY_STATS, SHIFTER_RENOWN, calculate_willpower, calculate_road
from evennia.utils import search
import re
from commands.CmdLanguage import CmdLanguage
<<<<<<< HEAD

PATH_VIRTUES = {
    'Humanity': ('Conscience', 'Self-Control'),
    'Night': ('Conviction', 'Instinct'),
    'Beast': ('Conviction', 'Instinct'),
    'Harmony': ('Conscience', 'Instinct'),
    'Evil Revelations': ('Conviction', 'Self-Control'),
    'Self-Focus': ('Conviction', 'Instinct'),
    'Scorched Heart': ('Conviction', 'Self-Control'),
    'Entelechy': ('Conviction', 'Self-Control'),
    'Sharia El-Sama': ('Conscience', 'Self-Control'),
    'Asakku': ('Conviction', 'Instinct'),
    'Death and the Soul': ('Conviction', 'Self-Control'),
    'Honorable Accord': ('Conscience', 'Self-Control'),
    'Feral Heart': ('Conviction', 'Instinct'),
    'Orion': ('Conviction', 'Instinct'),
    'Power and the Inner Voice': ('Conviction', 'Instinct'),
    'Lilith': ('Conviction', 'Instinct'),
    'Caine': ('Conviction', 'Instinct'),
    'Cathari': ('Conviction', 'Instinct'),
    'Redemption': ('Conscience', 'Self-Control'),
    'Metamorphosis': ('Conviction', 'Instinct'),
    'Bones': ('Conviction', 'Self-Control'),
    'Typhon': ('Conviction', 'Self-Control'),
    'Paradox': ('Conviction', 'Self-Control'),
    'Blood': ('Conviction', 'Self-Control'),
    'Hive': ('Conviction', 'Instinct')
}
=======
>>>>>>> 79d0c9c4

class CmdSelfStat(default_cmds.MuxCommand):
    """
    Usage:
      +selfstat <stat>[(<instance>)]/<category>=[+-]<value>
      +selfstat <stat>[(<instance>)]/<category>=

    Examples:
      +selfstat Strength/Physical=+1
      +selfstat Firearms/Skill=-1
      +selfstat Status(Ventrue)/Social=
    """

    key = "+selfstat"
    aliases = ["selfstat"]
    locks = "cmd:all()"  # All players can use this command
    help_category = "Character"

    def parse(self):
        """
        Parse the arguments.
        """
        self.stat_name = ""
        self.instance = None
        self.category = None
        self.value_change = None
        self.temp = False

        try:
            args = self.args.strip()

            if '=' in args:
                first_part, second_part = args.split('=', 1)
                self.value_change = second_part.strip()
            else:
                first_part = args

            try:
                if '(' in first_part and ')' in first_part:
                    self.stat_name, instance_and_category = first_part.split('(', 1)
                    self.instance, self.category = instance_and_category.split(')', 1)
                    self.category = self.category.lstrip('/').strip() if '/' in self.category else None
                else:
                    parts = first_part.split('/')
                    if len(parts) == 2:
                        self.stat_name, self.category = parts
                    else:
                        self.stat_name = parts[0]

                self.stat_name = self.stat_name.strip()
                self.instance = self.instance.strip() if self.instance else None
                self.category = self.category.strip() if self.category else None

            except ValueError:
                self.stat_name = first_part.strip()

        except ValueError:
            self.stat_name = self.value_change = self.instance = self.category = None

    def initialize_stats(self, splat):
        """Initialize the basic stats structure based on splat type."""
        # Base structure common to all splats
        base_stats = {
            'other': {'splat': {'Splat': {'perm': splat, 'temp': splat}}},
            'identity': {'personal': {}, 'lineage': {}},
            'abilities': {
                'talent': {},
                'skill': {},
                'knowledge': {}
            },
            'attributes': {
                'physical': {},
                'social': {},
                'mental': {}
            },
            'advantages': {'background': {}},
            'merits': {'merit': {}},
            'flaws': {'flaw': {}},
            'powers': {},
            'pools': {'dual': {}, 'moral': {}},
            'virtues': {'moral': {}}
        }

        # Initialize basic attributes with default value of 1
        for category in ['physical', 'social', 'mental']:
            if category == 'physical':
                attrs = ['Strength', 'Dexterity', 'Stamina']
            elif category == 'social':
                attrs = ['Charisma', 'Manipulation', 'Appearance']
            else:  # mental
                attrs = ['Perception', 'Intelligence', 'Wits']
            
            for attr in attrs:
                base_stats['attributes'][category][attr] = {'perm': 1, 'temp': 1}

        # Splat-specific additions
        if splat.lower() == 'shifter':
            base_stats['powers']['gift'] = {}
            base_stats['powers']['rite'] = {}
            base_stats['pools']['dual']['Willpower'] = {'perm': 1, 'temp': 1}
            base_stats['pools']['dual']['Rage'] = {'perm': 1, 'temp': 1}
            base_stats['pools']['dual']['Gnosis'] = {'perm': 1, 'temp': 1}
            base_stats['advantages']['renown'] = {}
            # Note: The actual values for Rage, Gnosis, and Willpower will be set 
            # by apply_shifter_stats after the breed/auspice/tribe are chosen

        elif splat.lower() == 'vampire':
            base_stats['powers']['discipline'] = {}
            base_stats['pools']['dual']['Blood'] = {'perm': 10, 'temp': 10}
            base_stats['pools']['dual']['Willpower'] = {'perm': 1, 'temp': 1}
            base_stats['pools']['moral']['Road'] = {'perm': 1, 'temp': 1}

        elif splat.lower() == 'mage':
            base_stats['powers']['sphere'] = {}
            base_stats['pools']['dual']['Arete'] = {'perm': 1, 'temp': 1}
            base_stats['pools']['dual']['Quintessence'] = {'perm': 1, 'temp': 1}
            base_stats['pools']['dual']['Willpower'] = {'perm': 1, 'temp': 1}

        elif splat.lower() == 'changeling':
            base_stats['powers']['art'] = {}
            base_stats['powers']['realm'] = {}
            base_stats['pools']['dual']['Glamour'] = {'perm': 1, 'temp': 1}
            base_stats['pools']['dual']['Banality'] = {'perm': 1, 'temp': 1}
            base_stats['pools']['dual']['Willpower'] = {'perm': 1, 'temp': 1}

        elif splat.lower() == 'mortal+':
            base_stats['powers'] = {
                'numina': {},
                'sorcery': {},
                'faith': {},
                'discipline': {},
                'gift': {},
                'arts': {},
                'realms': {}
            }
            base_stats['pools']['dual']['Willpower'] = {'perm': 3, 'temp': 3}
            
            # Additional pools based on subtype will be set in apply_mortalplus_stats
            
            return base_stats

        else:  # Mortal or other
            base_stats['pools']['dual']['Willpower'] = {'perm': 1, 'temp': 1}

        return base_stats

    def func(self):
        """Execute the command."""
        # Check if character is approved
        if self.caller.db.approved:
            self.caller.msg("|rError: Approved characters cannot use chargen commands. Please contact staff for any needed changes.|n")
            return

        if not self.stat_name:
            self.caller.msg("|rUsage: +selfstat <stat>[(<instance>)]/[<category>]=[+-]<value>|n")
            return

        # Get all matching stats
        matching_stats = Stat.objects.filter(name__iexact=self.stat_name)
        if not matching_stats.exists():
            # If exact match fails, try a case-insensitive contains search
            matching_stats = Stat.objects.filter(name__icontains=self.stat_name)
            if not matching_stats.exists():
                self.caller.msg(f"|rStat '{self.stat_name}' not found.|n")
                return

        # If multiple stats found and no category specified, show options
        if matching_stats.count() > 1 and not self.category:
            # Group stats by category and stat_type
            stat_options = []
            for s in matching_stats:
                stat_options.append(f"{s.name}/{s.stat_type}")
            
            options_str = ", or ".join([", ".join(stat_options[:-1]), stat_options[-1]] if len(stat_options) > 2 else stat_options)
            self.caller.msg(f"|rMultiple versions of this stat exist. Did you mean {options_str}?|n")
            return

        # If category is specified, find the matching stat
        if self.category:
            stat = matching_stats.filter(stat_type__iexact=self.category).first()
            if not stat:
                self.caller.msg(f"|rNo stat '{self.stat_name}' found with category '{self.category}'.|n")
                return
        else:
            # If only one stat found, use it
            stat = matching_stats.first()

        # Use the canonical name from the database
        self.stat_name = stat.name

        # Special handling for Shifter Rank
        if stat.name == 'Rank':
            splat = self.caller.db.stats.get('other', {}).get('splat', {}).get('Splat', {}).get('perm', '')
            if splat and splat == 'Shifter':
                stat.category = 'identity'
                stat.stat_type = 'lineage'

        # Special handling for Shifter Rank
        if stat.name == 'Rank':
            splat = self.caller.db.stats.get('other', {}).get('splat', {}).get('Splat', {}).get('perm', '')
            if splat and splat == 'Shifter':
                stat.category = 'identity'
                stat.stat_type = 'lineage'

        # Check if the character can have this ability
        if stat.stat_type == 'ability' and not self.caller.can_have_ability(stat.name):
            self.caller.msg(f"|rYour character cannot have the {stat.name} ability.|n")
            return

        # Handle instances for background stats
        if stat.instanced:
            if not self.instance:
                self.caller.msg(f"The stat '{self.stat_name}' requires an instance. Use the format: {self.stat_name}(instance)")
                return
            full_stat_name = f"{self.stat_name}({self.instance})"
        else:
            if self.instance:
                self.caller.msg(f"The stat '{self.stat_name}' does not support instances.")
                return
            full_stat_name = self.stat_name

        # Handle stat removal (empty value)
        if self.value_change == '':
            if stat.category in self.caller.db.stats and stat.stat_type in self.caller.db.stats[stat.category]:
                if full_stat_name in self.caller.db.stats[stat.category][stat.stat_type]:
                    # For language-related stats, pass 0 instead of removing directly
                    if (full_stat_name == 'Language' or 
                        full_stat_name.startswith('Language(') or 
                        full_stat_name == 'Natural Linguist'):
                        self.caller.set_stat(stat.category, stat.stat_type, full_stat_name, 0)
                    else:
                        del self.caller.db.stats[stat.category][stat.stat_type][full_stat_name]
                    self.caller.msg(f"|gRemoved stat '{full_stat_name}'.|n")
                    return
                else:
                    self.caller.msg(f"|rStat '{full_stat_name}' not found.|n")
                    return

        # Special handling for Appearance stat
        if stat.name == 'Appearance':
            splat = self.caller.db.stats.get('other', {}).get('splat', {}).get('Splat', {}).get('perm', '')
            clan = self.caller.db.stats.get('identity', {}).get('lineage', {}).get('Clan', {}).get('perm', '')
            
            if splat and splat == 'Vampire' and clan in ['Nosferatu', 'Samedi']:
                self.caller.msg("Nosferatu and Samedi vampires always have Appearance 0.")
                return
            
            if splat and splat == 'Shifter':
                form = self.caller.db.stats.get('other', {}).get('form', {}).get('Form', {}).get('temp', '')
                if form == 'Crinos':
                    self.caller.msg("Characters in Crinos form always have Appearance 0.")
                    return

        # Handle incremental changes
        try:
            if self.value_change.startswith('+') or self.value_change.startswith('-'):
                current_value = self.caller.get_stat(stat.category, stat.stat_type, full_stat_name)
                if current_value is None:
                    current_value = 0
                new_value = current_value + int(self.value_change)
            else:
                new_value = int(self.value_change) if self.value_change.isdigit() else self.value_change
        except (ValueError, TypeError):
            new_value = self.value_change

        # Update the stat
        try:
            # When setting splat for the first time
            if self.stat_name.lower() == 'splat':
                if not self.value_change:
                    self.caller.msg("You must specify a splat type.")
                    return
                
                # Validate splat type
<<<<<<< HEAD
                valid_splats = ['changeling', 'vampire', 'shifter', 'mage', 'mortal', 'mortal+']
=======
                valid_splats = ['changeling', 'vampire', 'shifter', 'mage', 'mortal']
>>>>>>> 79d0c9c4
                if self.value_change.lower() not in valid_splats:
                    self.caller.msg(f"|rInvalid splat type. Must be one of: {', '.join(valid_splats).title()}|n")
                    return
                
                # Initialize the stats structure based on splat
                self.caller.db.stats = self.initialize_stats(self.value_change)
                self.caller.msg(f"|gInitialized character as {self.value_change} with basic stats.|n")
                return
            
<<<<<<< HEAD
            # Handle Type changes after Splat is set
            if stat.name == 'Type':
                splat = self.caller.get_stat('other', 'splat', 'Splat')
                if splat:
                    splat = splat.lower()
                    
                    if splat == 'shifter':
                        self.caller.set_stat('identity', 'lineage', 'Type', new_value, temp=False)
                        self.caller.set_stat('identity', 'lineage', 'Type', new_value, temp=True)
                        self.apply_shifter_stats(self.caller)
                        
                    elif splat == 'mortal+':
                        self.caller.set_stat('identity', 'lineage', 'Mortal+ Type', new_value, temp=False)
                        self.caller.set_stat('identity', 'lineage', 'Mortal+ Type', new_value, temp=True)
                        self.apply_mortalplus_stats(self.caller)
                        
                    else:
                        self.caller.msg(f"|rType setting not applicable for {splat} characters.|n")
                        return
            
=======
>>>>>>> 79d0c9c4
            # Set the stat
            self.caller.set_stat(stat.category, stat.stat_type, full_stat_name, new_value, temp=False)
            self.caller.set_stat(stat.category, stat.stat_type, full_stat_name, new_value, temp=True)
            
<<<<<<< HEAD
=======
            # Handle Type changes after Splat is set
            if stat.name == 'Type':
                splat = self.caller.get_stat('other', 'splat', 'Splat')
                if splat == 'Shifter':
                    self.caller.msg("Debug: Applying shifter stats after stat change...")
                    self.apply_shifter_stats(self.caller)
            
>>>>>>> 79d0c9c4
            self.caller.msg(f"|gUpdated {full_stat_name} to {new_value} (both permanent and temporary).|n")

        except ValueError as e:
            self.caller.msg(str(e))

<<<<<<< HEAD
        # After setting virtues, update Willpower and Road/Humanity
        if self.stat_name in ['Courage', 'Self-Control', 'Conscience', 'Conviction', 'Instinct']:
            splat = self.caller.get_stat('other', 'splat', 'Splat', temp=False)
            if splat and splat.lower() == 'vampire':
                # Set Willpower equal to Courage
                courage = self.caller.get_stat('virtues', 'moral', 'Courage', temp=False) or 0
                self.caller.set_stat('pools', 'dual', 'Willpower', courage, temp=False)
                self.caller.set_stat('pools', 'dual', 'Willpower', courage, temp=True)
                
                # Calculate Road based on Path
                enlightenment = self.caller.get_stat('identity', 'personal', 'Enlightenment', temp=False)
                if enlightenment in PATH_VIRTUES:
                    virtue1, virtue2 = PATH_VIRTUES[enlightenment]
                    value1 = self.caller.get_stat('virtues', 'moral', virtue1, temp=False) or 0
                    value2 = self.caller.get_stat('virtues', 'moral', virtue2, temp=False) or 0
                    road = value1 + value2
                    self.caller.set_stat('pools', 'moral', 'Road', road, temp=False)
                    self.caller.set_stat('pools', 'moral', 'Road', road, temp=True)
                    self.caller.msg(f"|gRecalculated Willpower to {courage} and Road to {road}.|n")
                    
            elif splat and splat.lower() in ['mortal', 'mortal+']:
                # Original Humanity calculation for mortals
                courage = self.caller.get_stat('virtues', 'moral', 'Courage', temp=False) or 0
                self.caller.set_stat('pools', 'dual', 'Willpower', courage, temp=False)
                self.caller.set_stat('pools', 'dual', 'Willpower', courage, temp=True)
                
                conscience = self.caller.get_stat('virtues', 'moral', 'Conscience', temp=False) or 0
                self_control = self.caller.get_stat('virtues', 'moral', 'Self-Control', temp=False) or 0
                humanity = conscience + self_control
                self.caller.set_stat('virtues', 'moral', 'Humanity', humanity, temp=False)
                self.caller.set_stat('virtues', 'moral', 'Humanity', humanity, temp=True)
                
                self.caller.msg(f"|gRecalculated Willpower to {courage} and Humanity to {humanity}.|n")

=======
>>>>>>> 79d0c9c4
    def apply_shifter_stats(self, character):
        """Apply shifter-specific stats"""
        shifter_type = character.get_stat('identity', 'lineage', 'Type')
        breed = character.get_stat('identity', 'lineage', 'Breed') or ''
        breed = breed.lower()
        
        # Common Breed-based Gnosis values
        COMMON_BREED_GNOSIS = {
            'homid': 1,
            'metis': 3,
            'lupus': 5,  # Animal-Born
            'animal-born': 5
        }
        self.caller.msg(f"Debug: Applying stats for shifter type: {shifter_type}")

        if shifter_type == 'Garou':
            auspice = character.get_stat('identity', 'lineage', 'Auspice') or ''
            auspice = auspice.lower()
            tribe = character.get_stat('identity', 'lineage', 'Tribe') or ''
            tribe = tribe.lower()
            
            # Set Auspice-based Rage
            GAROU_AUSPICE_RAGE = {
                'ahroun': 5,
                'galliard': 4,
                'philodox': 3,
                'theurge': 2,
                'ragabash': 1
            }
            if auspice in GAROU_AUSPICE_RAGE:
                character.set_stat('pools', 'dual', 'Rage', GAROU_AUSPICE_RAGE[auspice], temp=False)
                character.set_stat('pools', 'dual', 'Rage', GAROU_AUSPICE_RAGE[auspice], temp=True)
            
            # Set Breed-based Gnosis
            if breed in COMMON_BREED_GNOSIS:
                character.set_stat('pools', 'dual', 'Gnosis', COMMON_BREED_GNOSIS[breed], temp=False)
                character.set_stat('pools', 'dual', 'Gnosis', COMMON_BREED_GNOSIS[breed], temp=True)
            
            # Set Tribe-based Willpower
            GAROU_TRIBE_WILLPOWER = {
                'black furies': 3,
                'black fury': 3,
                'bone gnawers': 4,
                'bone gnawer': 4,
                'children of gaia': 4,
                'fianna': 3,
                'get of fenris': 3,
                'glass walkers': 3,
                'glass walker': 3,
                'red talons': 3,
                'red talon': 3,
                'shadow lords': 3,
                'shadow lord': 3,
                'silent striders': 3,
                'silent strider': 3,
                'silver fangs': 3,
                'silver fang': 3,
                'stargazers': 4,
                'stargazer': 4,
                'uktena': 3,
                'wendigo': 4
            }
            if tribe in GAROU_TRIBE_WILLPOWER:
                character.set_stat('pools', 'dual', 'Willpower', GAROU_TRIBE_WILLPOWER[tribe], temp=False)
                character.set_stat('pools', 'dual', 'Willpower', GAROU_TRIBE_WILLPOWER[tribe], temp=True)

            
        elif shifter_type == 'Ajaba':
            aspect = character.get_stat('identity', 'lineage', 'Aspect')
            self.caller.msg(f"Debug: Found Ajaba with aspect: {aspect}")
            
            AJABA_ASPECT_STATS = {
                'dawn': {'rage': 5, 'gnosis': 1},
                'midnight': {'rage': 3, 'gnosis': 3},
                'dusk': {'rage': 1, 'gnosis': 5}
            }
            
            # Set base Willpower for all Ajaba
            self.caller.msg("Debug: Setting Ajaba Willpower to 3")
            character.set_stat('pools', 'dual', 'Willpower', 3, temp=False)
            character.set_stat('pools', 'dual', 'Willpower', 3, temp=True)
            
            if aspect in AJABA_ASPECT_STATS:
                stats = AJABA_ASPECT_STATS[aspect]
                self.caller.msg(f"Debug: Setting Ajaba Rage to {stats['rage']} and Gnosis to {stats['gnosis']}")
                # Set Rage
                character.set_stat('pools', 'dual', 'Rage', stats['rage'], temp=False)
                character.set_stat('pools', 'dual', 'Rage', stats['rage'], temp=True)
                # Set Gnosis
                character.set_stat('pools', 'dual', 'Gnosis', stats['gnosis'], temp=False)
                character.set_stat('pools', 'dual', 'Gnosis', stats['gnosis'], temp=True)
                
                self.caller.msg(f"Set Ajaba stats - Willpower: 3, Rage: {stats['rage']}, Gnosis: {stats['gnosis']}")
            else:
                self.caller.msg(f"|rWarning: Invalid Ajaba aspect: {aspect}. Valid aspects are: Dawn, Midnight, Dusk|n")

        elif shifter_type == 'Ananasi':
            breed = character.get_stat('identity', 'lineage', 'Breed')
            # Remove Rage if it exists
            if 'Rage' in character.db.stats.get('pools', {}).get('dual', {}):
                del character.db.stats['pools']['dual']['Rage']
            # Set Blood pool
            character.set_stat('pools', 'dual', 'Blood', 10, temp=False)
            character.set_stat('pools', 'dual', 'Blood', 10, temp=True)
            
            if breed == 'homid':
                character.set_stat('pools', 'dual', 'Willpower', 3, temp=False)
                character.set_stat('pools', 'dual', 'Willpower', 3, temp=True)
                character.set_stat('pools', 'dual', 'Gnosis', 1, temp=False)
                character.set_stat('pools', 'dual', 'Gnosis', 1, temp=True)
            elif breed in ['lupus', 'animal-born']:
                character.set_stat('pools', 'dual', 'Willpower', 4, temp=False)
                character.set_stat('pools', 'dual', 'Willpower', 4, temp=True)
                character.set_stat('pools', 'dual', 'Gnosis', 5, temp=False)
                character.set_stat('pools', 'dual', 'Gnosis', 5, temp=True)

        elif shifter_type == 'Bastet':
            breed = character.get_stat('identity', 'lineage', 'Breed')
            tribe = character.get_stat('identity', 'lineage', 'Tribe')
            
            BASTET_TRIBE_STATS = {
                'balam': {'rage': 4, 'willpower': 3},
                'bubasti': {'rage': 1, 'willpower': 5},
                'ceilican': {'rage': 3, 'willpower': 3},
                'khan': {'rage': 5, 'willpower': 2},
                'pumonca': {'rage': 4, 'willpower': 4},
                'qualmi': {'rage': 2, 'willpower': 5},
                'simba': {'rage': 5, 'willpower': 2},
                'swara': {'rage': 2, 'willpower': 4}
            }
            
            if tribe in BASTET_TRIBE_STATS:
                stats = BASTET_TRIBE_STATS[tribe]
                character.set_stat('pools', 'dual', 'Rage', stats['rage'], temp=False)
                character.set_stat('pools', 'dual', 'Rage', stats['rage'], temp=True)
                character.set_stat('pools', 'dual', 'Willpower', stats['willpower'], temp=False)
                character.set_stat('pools', 'dual', 'Willpower', stats['willpower'], temp=True)
            
            if breed in COMMON_BREED_GNOSIS:
                character.set_stat('pools', 'dual', 'Gnosis', COMMON_BREED_GNOSIS[breed], temp=False)
                character.set_stat('pools', 'dual', 'Gnosis', COMMON_BREED_GNOSIS[breed], temp=True)

        elif shifter_type == 'Corax':
            character.set_stat('pools', 'dual', 'Rage', 1, temp=False)
            character.set_stat('pools', 'dual', 'Rage', 1, temp=True)
            character.set_stat('pools', 'dual', 'Gnosis', 6, temp=False)
            character.set_stat('pools', 'dual', 'Gnosis', 6, temp=True)
            character.set_stat('pools', 'dual', 'Willpower', 3, temp=False)
            character.set_stat('pools', 'dual', 'Willpower', 3, temp=True)

        elif shifter_type == 'Gurahl':
            breed = character.get_stat('identity', 'lineage', 'Breed')
            character.set_stat('pools', 'dual', 'Willpower', 6, temp=False)
            character.set_stat('pools', 'dual', 'Willpower', 6, temp=True)
            
            if breed == 'homid':
                character.set_stat('pools', 'dual', 'Rage', 3, temp=False)
                character.set_stat('pools', 'dual', 'Rage', 3, temp=True)
                character.set_stat('pools', 'dual', 'Gnosis', 4, temp=False)
                character.set_stat('pools', 'dual', 'Gnosis', 4, temp=True)
            elif breed in ['lupus', 'animal-born']:
                character.set_stat('pools', 'dual', 'Rage', 4, temp=False)
                character.set_stat('pools', 'dual', 'Rage', 4, temp=True)
                character.set_stat('pools', 'dual', 'Gnosis', 5, temp=False)
                character.set_stat('pools', 'dual', 'Gnosis', 5, temp=True)

        elif shifter_type == 'Kitsune':
            breed = character.get_stat('identity', 'lineage', 'Breed')
            path = character.get_stat('identity', 'lineage', 'Path')
            
            # Set base Willpower
            character.set_stat('pools', 'dual', 'Willpower', 5, temp=False)
            character.set_stat('pools', 'dual', 'Willpower', 5, temp=True)
            
            KITSUNE_PATH_RAGE = {
                'kataribe': 2,
                'gukutsushi': 2,
                'doshi': 3,
                'eji': 4
            }
            
            KITSUNE_BREED_GNOSIS = {
                'kojin': 3,
                'roko': 5,
                'shinju': 4
            }
            
            if path in KITSUNE_PATH_RAGE:
                character.set_stat('pools', 'dual', 'Rage', KITSUNE_PATH_RAGE[path], temp=False)
                character.set_stat('pools', 'dual', 'Rage', KITSUNE_PATH_RAGE[path], temp=True)
                
            if breed in KITSUNE_BREED_GNOSIS:
                character.set_stat('pools', 'dual', 'Gnosis', KITSUNE_BREED_GNOSIS[breed], temp=False)
                character.set_stat('pools', 'dual', 'Gnosis', KITSUNE_BREED_GNOSIS[breed], temp=True)

        elif shifter_type == 'Mokole':
            breed = character.get_stat('identity', 'lineage', 'Breed')
            auspice = character.get_stat('identity', 'lineage', 'Auspice')
            varna = character.get_stat('identity', 'lineage', 'Varna')
            
            # Set Breed-based Gnosis
            MOKOLE_BREED_GNOSIS = {
                'homid': 2,
                'animal-born': 4,
                'suchid': 4  # Alternative name for animal-born
            }
            if breed in MOKOLE_BREED_GNOSIS:
                character.set_stat('pools', 'dual', 'Gnosis', MOKOLE_BREED_GNOSIS[breed], temp=False)
                character.set_stat('pools', 'dual', 'Gnosis', MOKOLE_BREED_GNOSIS[breed], temp=True)
            
            # Set Auspice-based Willpower
            MOKOLE_AUSPICE_WILLPOWER = {
                'rising sun striking': 3,
                'noonday sun unshading': 5,
                'setting sun warding': 3,
                'shrouded sun concealing': 4,
                'midnight sun shining': 4,
                'decorated suns gathering': 5,
                'solar eclipse crowning': 5,
                'hemanta': 2,
                'zarad': 3,
                'grisma': 4,
                'vasanta': 5
            }
            if auspice in MOKOLE_AUSPICE_WILLPOWER:
                character.set_stat('pools', 'dual', 'Willpower', MOKOLE_AUSPICE_WILLPOWER[auspice], temp=False)
                character.set_stat('pools', 'dual', 'Willpower', MOKOLE_AUSPICE_WILLPOWER[auspice], temp=True)
            
            # Set Varna-based Rage
            MOKOLE_VARNA_RAGE = {
                'champsa': 3,
                'gharial': 4,
                'halpatee': 4,
                'karna': 3,
                'makara': 3,
                'ora': 5,
                'piasa': 4,
                'syrta': 4,
                'unktehi': 5
            }
            if varna in MOKOLE_VARNA_RAGE:
                character.set_stat('pools', 'dual', 'Rage', MOKOLE_VARNA_RAGE[varna], temp=False)
                character.set_stat('pools', 'dual', 'Rage', MOKOLE_VARNA_RAGE[varna], temp=True)

        elif shifter_type == 'Nagah':
            breed = character.get_stat('identity', 'lineage', 'Breed')
            auspice = character.get_stat('identity', 'lineage', 'Auspice')
            
            # Set base Willpower
            character.set_stat('pools', 'dual', 'Willpower', 4, temp=False)
            character.set_stat('pools', 'dual', 'Willpower', 4, temp=True)
            
            # Set Breed-based Gnosis
            NAGAH_BREED_GNOSIS = {
                'balaram': 1,  # specific homid name
                'homid': 1,  # homid
                'ahi': 3,  # specific metis name
                'metis': 3,
                'animal-born': 5,
                'vasuki': 5    # animal-born specific name for nagah
            }
            if breed in NAGAH_BREED_GNOSIS:
                character.set_stat('pools', 'dual', 'Gnosis', NAGAH_BREED_GNOSIS[breed], temp=False)
                character.set_stat('pools', 'dual', 'Gnosis', NAGAH_BREED_GNOSIS[breed], temp=True)
            
            # Set Auspice-based Rage
            NAGAH_AUSPICE_RAGE = {
                'kamakshi': 3,
                'kartikeya': 4,
                'kamsa': 3,
                'kali': 4
            }
            if auspice in NAGAH_AUSPICE_RAGE:
                character.set_stat('pools', 'dual', 'Rage', NAGAH_AUSPICE_RAGE[auspice], temp=False)
                character.set_stat('pools', 'dual', 'Rage', NAGAH_AUSPICE_RAGE[auspice], temp=True)

        elif shifter_type == 'Nuwisha':
            breed = character.get_stat('identity', 'lineage', 'Breed')
            
            # Remove Rage if it exists
            if 'Rage' in character.db.stats.get('pools', {}).get('dual', {}):
                del character.db.stats['pools']['dual']['Rage']
            
            # Set base Willpower
            character.set_stat('pools', 'dual', 'Willpower', 4, temp=False)
            character.set_stat('pools', 'dual', 'Willpower', 4, temp=True)
            
            # Set Breed-based Gnosis
            NUWISHA_BREED_GNOSIS = {
                'homid': 1,
                'animal-born': 5,
                'latrani': 5  # Alternative name for animal-born
            }
            if breed in NUWISHA_BREED_GNOSIS:
                character.set_stat('pools', 'dual', 'Gnosis', NUWISHA_BREED_GNOSIS[breed], temp=False)
                character.set_stat('pools', 'dual', 'Gnosis', NUWISHA_BREED_GNOSIS[breed], temp=True)

        elif shifter_type == 'Ratkin':
            breed = character.get_stat('identity', 'lineage', 'Breed')
            aspect = character.get_stat('identity', 'lineage', 'Aspect')
            
            # Set base Willpower
            character.set_stat('pools', 'dual', 'Willpower', 3, temp=False)
            character.set_stat('pools', 'dual', 'Willpower', 3, temp=True)
            
            # Set Breed-based Gnosis
            if breed in COMMON_BREED_GNOSIS:
                character.set_stat('pools', 'dual', 'Gnosis', COMMON_BREED_GNOSIS[breed], temp=False)
                character.set_stat('pools', 'dual', 'Gnosis', COMMON_BREED_GNOSIS[breed], temp=True)
            
            # Set Aspect-based Rage
            RATKIN_ASPECT_RAGE = {
                'tunnel runner': 1,
                'shadow seer': 2,
                'knife skulker': 3,
                'warrior': 5,
                'engineer': 2,
                'plague lord': 3,
                'munchmausen': 4,
                'twitcher': 5
            }
            if aspect in RATKIN_ASPECT_RAGE:
                character.set_stat('pools', 'dual', 'Rage', RATKIN_ASPECT_RAGE[aspect], temp=False)
                character.set_stat('pools', 'dual', 'Rage', RATKIN_ASPECT_RAGE[aspect], temp=True)

        elif shifter_type == 'Rokea':
            breed = character.get_stat('identity', 'lineage', 'Breed')
            auspice = character.get_stat('identity', 'lineage', 'Auspice')
            
            # Set base Willpower
            character.set_stat('pools', 'dual', 'Willpower', 4, temp=False)
            character.set_stat('pools', 'dual', 'Willpower', 4, temp=True)
            
            # Set Breed-based Gnosis
            ROKEA_BREED_GNOSIS = {
                'homid': 1,
                'animal-born': 5,
                'squamus': 5  # Alternative name for animal-born
            }
            if breed in ROKEA_BREED_GNOSIS:
                character.set_stat('pools', 'dual', 'Gnosis', ROKEA_BREED_GNOSIS[breed], temp=False)
                character.set_stat('pools', 'dual', 'Gnosis', ROKEA_BREED_GNOSIS[breed], temp=True)
            
            # Set Auspice-based Rage
            ROKEA_AUSPICE_RAGE = {
                'brightwater': 5,
                'dimwater': 4,
                'darkwater': 3
            }
            if auspice in ROKEA_AUSPICE_RAGE:
                character.set_stat('pools', 'dual', 'Rage', ROKEA_AUSPICE_RAGE[auspice], temp=False)
                character.set_stat('pools', 'dual', 'Rage', ROKEA_AUSPICE_RAGE[auspice], temp=True)

        elif shifter_type == 'Garou':
            breed = character.get_stat('identity', 'lineage', 'Breed')
            auspice = character.get_stat('identity', 'lineage', 'Auspice')
            tribe = character.get_stat('identity', 'lineage', 'Tribe')

            # Initialize the stats structure based on splat
            self.caller.db.stats = self.initialize_stats(self.value_change)
            self.caller.msg(f"|gInitialized character as {self.value_change} with basic stats.|n")
            return

    def apply_mortalplus_stats(self, character):
        """Apply specific stats based on Mortal+ subtype."""
        subtype = character.get_stat('identity', 'lineage', 'Mortal+ Type')
        
        if subtype == 'Ghoul':
            # Set Blood Pool for Ghouls
            character.set_stat('pools', 'dual', 'Blood', 1, temp=False)
            character.set_stat('pools', 'dual', 'Blood', 1, temp=True)
            
        elif subtype == 'Kinfolk':
            # Set Gnosis for Kinfolk
            character.set_stat('pools', 'dual', 'Gnosis', 1, temp=False)
            character.set_stat('pools', 'dual', 'Gnosis', 1, temp=True)
            
        elif subtype == 'Kinain':
            # Set Glamour for Kinain
            character.set_stat('pools', 'dual', 'Glamour', 1, temp=False)
            character.set_stat('pools', 'dual', 'Glamour', 1, temp=True)
            
        # Set base Willpower for all types
        character.set_stat('pools', 'dual', 'Willpower', 3, temp=False)
        character.set_stat('pools', 'dual', 'Willpower', 3, temp=True)<|MERGE_RESOLUTION|>--- conflicted
+++ resolved
@@ -3,7 +3,7 @@
 from evennia.utils import search
 import re
 from commands.CmdLanguage import CmdLanguage
-<<<<<<< HEAD
+
 
 PATH_VIRTUES = {
     'Humanity': ('Conscience', 'Self-Control'),
@@ -32,8 +32,7 @@
     'Blood': ('Conviction', 'Self-Control'),
     'Hive': ('Conviction', 'Instinct')
 }
-=======
->>>>>>> 79d0c9c4
+
 
 class CmdSelfStat(default_cmds.MuxCommand):
     """
@@ -308,11 +307,8 @@
                     return
                 
                 # Validate splat type
-<<<<<<< HEAD
                 valid_splats = ['changeling', 'vampire', 'shifter', 'mage', 'mortal', 'mortal+']
-=======
-                valid_splats = ['changeling', 'vampire', 'shifter', 'mage', 'mortal']
->>>>>>> 79d0c9c4
+
                 if self.value_change.lower() not in valid_splats:
                     self.caller.msg(f"|rInvalid splat type. Must be one of: {', '.join(valid_splats).title()}|n")
                     return
@@ -322,7 +318,6 @@
                 self.caller.msg(f"|gInitialized character as {self.value_change} with basic stats.|n")
                 return
             
-<<<<<<< HEAD
             # Handle Type changes after Splat is set
             if stat.name == 'Type':
                 splat = self.caller.get_stat('other', 'splat', 'Splat')
@@ -343,28 +338,17 @@
                         self.caller.msg(f"|rType setting not applicable for {splat} characters.|n")
                         return
             
-=======
->>>>>>> 79d0c9c4
+
             # Set the stat
             self.caller.set_stat(stat.category, stat.stat_type, full_stat_name, new_value, temp=False)
             self.caller.set_stat(stat.category, stat.stat_type, full_stat_name, new_value, temp=True)
             
-<<<<<<< HEAD
-=======
-            # Handle Type changes after Splat is set
-            if stat.name == 'Type':
-                splat = self.caller.get_stat('other', 'splat', 'Splat')
-                if splat == 'Shifter':
-                    self.caller.msg("Debug: Applying shifter stats after stat change...")
-                    self.apply_shifter_stats(self.caller)
-            
->>>>>>> 79d0c9c4
+
             self.caller.msg(f"|gUpdated {full_stat_name} to {new_value} (both permanent and temporary).|n")
 
         except ValueError as e:
             self.caller.msg(str(e))
 
-<<<<<<< HEAD
         # After setting virtues, update Willpower and Road/Humanity
         if self.stat_name in ['Courage', 'Self-Control', 'Conscience', 'Conviction', 'Instinct']:
             splat = self.caller.get_stat('other', 'splat', 'Splat', temp=False)
@@ -399,8 +383,7 @@
                 
                 self.caller.msg(f"|gRecalculated Willpower to {courage} and Humanity to {humanity}.|n")
 
-=======
->>>>>>> 79d0c9c4
+
     def apply_shifter_stats(self, character):
         """Apply shifter-specific stats"""
         shifter_type = character.get_stat('identity', 'lineage', 'Type')
