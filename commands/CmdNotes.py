from evennia import default_cmds
from evennia.utils import evtable
from evennia.utils.utils import make_iter
from evennia.commands.default.muxcommand import MuxCommand
from evennia.utils.utils import crop
from evennia.utils.ansi import ANSIString
from world.wod20th.utils.ansi_utils import wrap_ansi
from world.wod20th.utils.formatting import header, footer, divider, format_stat
from collections import defaultdict
from django.utils import timezone
from evennia import logger
from evennia import search_object
from django.core.exceptions import ObjectDoesNotExist
from datetime import datetime
from typeclasses.characters import Note

class CmdNotes(MuxCommand):
    """
    Manage character notes.

    Usage:
      +notes                      - see all your notes
      +note <note name or number> - see your note
      +note/<category>            - see all your notes in a category
      +note/decompile <note(s)>   - get the raw text that created the note
      +note <target>/*            - see all visible notes on someone else
      +note <target>/<note>       - see a note on someone else
      +note <target>/<category> - see all notes on someone else in a category
      +note/create <name>=<text>  - make a note called <name>
      +note/create <category>/<name>=<text> - make a note in a specific category
      +note/edit <note>=<new text> - change the text on a note, removes approval
      +note/move <note>=<category> - move a note to a new category, keeps approval
      +note/status <note>=PRIVATE|PUBLIC - make a note in-/visible to others
      +note/private <note>        - shortcut to make a note private
      +note/public <note>         - shortcut to make a note public
      +note/prove <note>=<target(s)> - show any note to a list of targets
      +note/approve[/<category>] <target>/<note> - approve a note (staff only)
      +note/unapprove[/<category>] <target>/<note> - unapprove a note (staff only)

      Sample categories: General, Story, Merit, Flaw, Rote, Magick, NPC, Background
      Combo Discipline, Ritual (use for Sabbat or Shifter)
    """

    key = "+note"
    aliases = ["+notes"]
    locks = "cmd:all()"
    help_category = "Character"

    def search_for_character(self, search_string):
        # First, try to find by exact name match
        results = search_object(search_string, typeclass="typeclasses.characters.Character")
        if results:
            return results[0]
        
        # If not found, try to find by dbref
        if search_string.startswith("#") and search_string[1:].isdigit():
            results = search_object(search_string, typeclass="typeclasses.characters.Character")
            if results:
                return results[0]
        
        # If still not found, return None
        return None

    def func(self):
        if not self.args and not self.switches:
            self.list_notes()
            return

        if self.switches:
            switch = self.switches[0].lower()
            if switch == "create":
                self.create_note()
            elif switch == "edit":
                self.edit_note()
            elif switch == "status":
                self.change_note_status()
            elif switch == "decompile":
                self.decompile_note()
            elif switch == "move":
                self.move_note()
            elif switch == "private":
                self.args = f"{self.args}=PRIVATE"
                self.change_note_status()
            elif switch == "public":
                self.args = f"{self.args}=PUBLIC"
                self.change_note_status()
            elif switch == "prove":
                self.prove_note()
            elif switch == "approve":
                self.approve_note()
            elif switch == "unapprove":
                self.unapprove_note()
            else:
                self.caller.msg(f"Unknown switch: {switch}")
        else:
            # View a specific note
            self.view_note()

    def parse_date(self, date_value):
        """Helper method to parse dates from various formats."""
        if isinstance(date_value, datetime):
            return date_value
        elif isinstance(date_value, str):
            try:
                return datetime.fromisoformat(date_value)
            except (ValueError, TypeError):
                return None
        return None

    def list_notes(self):
        """List all notes for the character."""
        notes_dict = self.caller.attributes.get('notes', {})
        if not notes_dict:
            self.caller.msg("You don't have any notes.")
            return

        width = 78
        notes_by_category = defaultdict(list)
        
        try:
            # Process each note from the dictionary
            for note_id, note_data in notes_dict.items():
                if not note_data:
                    continue
<<<<<<< HEAD
                
                # Ensure note_data is a dictionary
                if hasattr(note_data, 'get'):
                    note_data = dict(note_data)
                else:
                    continue
                    
                # Create Note object with all fields
                note = Note(
                    name=note_data.get('name', 'Unnamed Note'),
                    text=note_data.get('text', ''),
                    category=note_data.get('category', 'General'),
                    is_public=note_data.get('is_public', False),
                    is_approved=note_data.get('is_approved', False),
                    approved_by=note_data.get('approved_by'),
                    approved_at=self.parse_date(note_data.get('approved_at')),
                    created_at=self.parse_date(note_data.get('created_at')),
                    updated_at=self.parse_date(note_data.get('updated_at')),
                    note_id=note_id
                )
                
=======
                
                # Ensure note_data is a dictionary
                if hasattr(note_data, 'get'):
                    note_data = dict(note_data)
                else:
                    continue
                    
                # Create Note object with all fields
                note = Note(
                    name=note_data.get('name', 'Unnamed Note'),
                    text=note_data.get('text', ''),
                    category=note_data.get('category', 'General'),
                    is_public=note_data.get('is_public', False),
                    is_approved=note_data.get('is_approved', False),
                    approved_by=note_data.get('approved_by'),
                    approved_at=self.parse_date(note_data.get('approved_at')),
                    created_at=self.parse_date(note_data.get('created_at')),
                    updated_at=self.parse_date(note_data.get('updated_at')),
                    note_id=note_id
                )
                
>>>>>>> 45718959
                notes_by_category[note.category].append(note)

            if not notes_by_category:
                self.caller.msg("You don't have any valid notes.")
                return

            output = header(f"Notes for {self.caller.name}", width=width, color="|y", fillchar="|r=|n", bcolor="|b")

            # Sort categories alphabetically
            for category in sorted(notes_by_category.keys()):
                category_notes = notes_by_category[category]
                # Sort notes by ID within each category
                category_notes.sort(key=lambda x: int(x.note_id))
                
                # Category header in white
                output += f"\n|w{category}|n ({len(category_notes)})\n"
                
                for note in category_notes:
                    # Note header with ID
                    output += f"* #{note.note_id} {note.name}"
                    
                    # Add status if private/pending
                    if not note.is_public:
                        output += " (PRIVATE"
                        if not note.is_approved:
                            output += ", PENDING"
                        output += ")"
                    output += "\n"
                    
                    # Note text indented and truncated
                    text_preview = note.text[:60] + "..." if len(note.text) > 60 else note.text
                    text_lines = text_preview.split('\n')
                    for line in text_lines:
                        output += "    " + line + "\n"

            output += footer(width=width, fillchar="|r=|n")
            self.caller.msg(output)
            
        except Exception as e:
            self.caller.msg(f"Error listing notes: {e}")
            logger.log_err(f"Error in list_notes: {e}")

    def create_note(self):
        """Create a new note."""
        if not self.args or "=" not in self.args:
            self.caller.msg("Usage: +note/create <name>=<text>")
            return

        name, text = self.args.split("=", 1)
        name = name.strip()
        text = text.strip()

        # Handle category in name
        if "/" in name:
            category, name = name.split("/", 1)
            category = category.strip().title()
        else:
            category = "General"

        try:
            note = self.caller.add_note(name, text, category=category)
            self.caller.msg(f"Created note #{note.note_id}: {note.name}")
        except Exception as e:
            self.caller.msg(f"Error creating note: {e}")

    def edit_note(self):
        if not self.args or "=" not in self.args:
            self.caller.msg("Usage: +note/edit <note>=<new text>")
            return

        note_id, text = self.args.split("=", 1)
        note_id = note_id.strip()
        text = text.strip()

        if self.caller.update_note(note_id, text=text):
            self.caller.msg(f"Note '{note_id}' updated.")
        else:
            self.caller.msg(f"Note '{note_id}' not found.")

    def view_note(self):
        """View a specific note."""
        if not self.args:
            self.list_notes()
            return

        if "/" in self.args:
            target_name, note_id = self.args.split("/", 1)
            target = self.search_for_character(target_name)
            if not target:
                return
            
            # Handle wildcard to show all notes
            if note_id == "*":
                self.list_character_notes(target)
                return
        else:
            target = self.caller
            note_id = self.args

        # Get notes dictionary
        notes_dict = target.attributes.get('notes', {})
        note_data = notes_dict.get(str(note_id))
        
        if not note_data:
            self.caller.msg("No note with that ID exists.")
            return

        # Create Note object
        if hasattr(note_data, 'get'):
            note_data = dict(note_data)
            note = Note(
                name=note_data.get('name', 'Unnamed Note'),
                text=note_data.get('text', ''),
                category=note_data.get('category', 'General'),
                is_public=note_data.get('is_public', False),
                is_approved=note_data.get('is_approved', False),
                approved_by=note_data.get('approved_by'),
                approved_at=self.parse_date(note_data.get('approved_at')),
                created_at=self.parse_date(note_data.get('created_at')),
                updated_at=self.parse_date(note_data.get('updated_at')),
                note_id=note_id
            )
        else:
            self.caller.msg("Invalid note data format.")
            return

        # Check permissions
        if target != self.caller and not (note.is_public or self.caller.check_permstring("Builders")):
            self.caller.msg("You don't have permission to view this note.")
            return

        self.display_note(note)

    def list_character_notes(self, target):
        """List all viewable notes for a character."""
        notes_dict = target.attributes.get('notes', {})
        if not notes_dict:
            self.caller.msg(f"{target.name} has no notes.")
            return

        width = 78
        notes_by_category = defaultdict(list)
        is_staff = self.caller.check_permstring("Builders")
        
        try:
            # Process each note from the dictionary
            for note_id, note_data in notes_dict.items():
                if not note_data:
                    continue
                
                # Ensure note_data is a dictionary
                if hasattr(note_data, 'get'):
                    note_data = dict(note_data)
                else:
                    continue
                    
                # Create Note object with all fields
                note = Note(
                    name=note_data.get('name', 'Unnamed Note'),
                    text=note_data.get('text', ''),
                    category=note_data.get('category', 'General'),
                    is_public=note_data.get('is_public', False),
                    is_approved=note_data.get('is_approved', False),
                    approved_by=note_data.get('approved_by'),
                    approved_at=self.parse_date(note_data.get('approved_at')),
                    created_at=self.parse_date(note_data.get('created_at')),
                    updated_at=self.parse_date(note_data.get('updated_at')),
                    note_id=note_id
                )
                
                # Only show notes if they're public or viewer is staff/self
                if note.is_public or is_staff or target == self.caller:
                    notes_by_category[note.category].append(note)

            if not notes_by_category:
                self.caller.msg(f"No viewable notes found for {target.name}.")
                return

            output = header(f"Notes for {target.name}", width=width, color="|y", fillchar="|r=|n", bcolor="|b")

            # Sort categories alphabetically
            for category in sorted(notes_by_category.keys()):
                category_notes = notes_by_category[category]
                # Sort notes by ID within each category
                category_notes.sort(key=lambda x: int(x.note_id))
                
                # Category header in white
                output += f"\n|w{category}|n ({len(category_notes)})\n"
                
                for note in category_notes:
                    # Note header with ID
                    output += f"* #{note.note_id} {note.name}"
                    
                    # Add status if private/pending
                    if not note.is_public:
                        output += " (PRIVATE"
                        if not note.is_approved:
                            output += ", PENDING"
                        output += ")"
                    output += "\n"
                    
                    # Note text indented and truncated
                    text_preview = note.text[:60] + "..." if len(note.text) > 60 else note.text
                    text_lines = text_preview.split('\n')
                    for line in text_lines:
                        output += "    " + line + "\n"

            output += footer(width=width, fillchar="|r=|n")
            self.caller.msg(output)
            
        except Exception as e:
            self.caller.msg(f"Error listing notes: {e}")
            logger.log_err(f"Error in list_character_notes: {e}")

    def list_notes_by_category(self, category):
        """List all notes in a specific category."""
        notes = self.caller.get_all_notes()
        if not notes:
            self.caller.msg("You don't have any notes.")
            return

        category_notes = [note for note in notes if note.category.lower() == category.lower()]
        if not category_notes:
            self.caller.msg(f"No notes found in category '{category}'.")
            return

        width = 78
        output = header(f"Notes in category '{category}'", width=width, fillchar="|r=|n")
        
        for note in category_notes:
            truncated_text = note.text[:60] + "..." if len(note.text) > 60 else note.text
            wrapped_text = wrap_ansi(truncated_text, width=width-4)
            
            note_header = f"|y* |w#{note.note_id} |n{note.name}"
            output += note_header + "\n"
            output += "    " + wrapped_text.replace("\n", "\n    ") + "\n\n"

        output += footer(width=width, fillchar="|r=|n")
        self.caller.msg(output)

    def list_room_characters(self):
        """List all characters in the current room."""
        if not self.caller.location:
            self.caller.msg("You are not in any location.")
            return
        
        characters = [obj for obj in self.caller.location.contents 
                     if obj.has_account and obj != self.caller]
        
        if not characters:
            self.caller.msg("No other characters found in this location.")
            return

        self.caller.msg("Characters in this location:")
        for char in characters:
            self.caller.msg(f"- {char.name}")

    def decompile_note(self):
        """Get the raw text of a note."""
        if not self.args:
            self.caller.msg("Usage: +note/decompile <note>")
            return

        if "/" in self.args:
            target_name, note_id = self.args.split("/", 1)
            target = self.search_for_character(target_name)
            if not target:
                return
        else:
            target = self.caller
            note_id = self.args

        note = target.get_note(note_id)
        if not note:
            self.caller.msg("No note with that ID exists.")
<<<<<<< HEAD
            return

        # Check permissions
        if target != self.caller and not self.caller.check_permstring("Builders"):
            self.caller.msg("You don't have permission to decompile this note.")
            return

=======
            return

        # Check permissions
        if target != self.caller and not self.caller.check_permstring("Builders"):
            self.caller.msg("You don't have permission to decompile this note.")
            return

>>>>>>> 45718959
        # Format the decompiled output
        output = f"+note/create {note.category}/{note.name}={note.text}"
        if note.is_public:
            output += "\n+note/public #{note.note_id}"
        self.caller.msg(output)

    def move_note(self):
        if not self.args or "=" not in self.args:
            self.caller.msg("Usage: +note/move <note name>=<new category>")
            return

        note_name, new_category = self.args.split("=", 1)
        note_name = note_name.strip()
        new_category = new_category.strip()

        note = self.caller.get_note(note_name)
        if not note:
            self.caller.msg(f"Note not found: {note_name}")
            return

        self.caller.update_note(note_name, note.text, new_category)
        self.caller.msg(f"Note '{note_name}' moved to category '{new_category}'.")

    def change_note_status(self):
        if not self.args or "=" not in self.args:
            # Check if it's a direct public/private command without =
            if "/" in self.args:
                target_name, note_id = self.args.split("/", 1)
                target = self.search_for_character(target_name)
                if not target:
                    return
            else:
                target = self.caller
                note_id = self.args

            # Set status based on the switch used
            status = "PUBLIC" if self.switches[0] == "public" else "PRIVATE"
        else:
            # Handle the traditional status=value format
            note_spec, status = self.args.split("=", 1)
            if "/" in note_spec:
                target_name, note_id = note_spec.split("/", 1)
                target = self.search_for_character(target_name)
                if not target:
                    return
            else:
                target = self.caller
                note_id = note_spec.strip()
            status = status.strip().upper()

        if status not in ["PRIVATE", "PUBLIC"]:
            self.caller.msg("Status must be either PRIVATE or PUBLIC.")
            return

        # Check permissions if trying to modify another character's notes
        if target != self.caller and not self.caller.check_permstring("Builders"):
            self.caller.msg("You don't have permission to modify notes on other characters.")
            return

        if target.update_note(note_id, is_public=(status == "PUBLIC")):
            self.caller.msg(f"Note #{note_id} on {target.name} is now {status}.")
            if target != self.caller:
                target.msg(f"Your note #{note_id} has been made {status} by {self.caller.name}.")
        else:
            self.caller.msg(f"Note #{note_id} not found on {target.name}.")

    def prove_note(self):
        if not self.args or "=" not in self.args:
            self.caller.msg("Usage: +note/prove <note name>=<target1>,<target2>,...")
            return

        note_name, targets = self.args.split("=", 1)
        note_name = note_name.strip()
        targets = [target.strip() for target in targets.split(",")]

        note = self.caller.get_note(note_name)
        if not note:
            self.caller.msg(f"Note not found: {note_name}")
            return

        for target_name in targets:
            target = self.search_for_character(target_name)
            if target:
                self.display_note(note, target)
                self.caller.msg(f"Note '{note_name}' shown to {target.name}.")
            else:
                self.caller.msg(f"Could not find character '{target_name}'.")

    def approve_note(self):
        """Approve a note (staff only)."""
        if not self.caller.check_permstring("Builders"):
            self.caller.msg("You don't have permission to approve notes.")
            return

        if not self.args:
            self.caller.msg("Usage: +note/approve <target>/<note>")
            return

        if "/" not in self.args:
            self.caller.msg("You must specify both target and note ID.")
            return

        target_name, note_id = self.args.split("/", 1)
        target = self.search_for_character(target_name)
        if not target:
            return

        note = target.get_note(note_id)
        if not note:
            self.caller.msg("No note with that ID exists.")
            return

        # Update note approval status
        target.update_note(note_id, 
            is_approved=True, 
            approved_by=self.caller.name,
            approved_at=datetime.now()
        )
        self.caller.msg(f"Note #{note_id} has been approved.")
        target.msg(f"Your note #{note_id} has been approved by {self.caller.name}.")

    def unapprove_note(self):
        """Unapprove a note (staff only)."""
        if not self.caller.check_permstring("Builders"):
            self.caller.msg("You don't have permission to unapprove notes.")
            return

        if not self.args:
            self.caller.msg("Usage: +note/unapprove <target>/<note>")
            return

        if "/" not in self.args:
            self.caller.msg("You must specify both target and note ID.")
            return

        target_name, note_id = self.args.split("/", 1)
        target = self.search_for_character(target_name)
        if not target:
            return

        note = target.get_note(note_id)
        if not note:
            self.caller.msg("No note with that ID exists.")
            return

        # Update note approval status
        target.update_note(note_id, 
            is_approved=False, 
            approved_by=None,
            approved_at=None
        )
        self.caller.msg(f"Note #{note_id} has been unapproved.")
        target.msg(f"Your note #{note_id} has been unapproved by {self.caller.name}.")

    def display_note(self, note):
        """Display a note with formatting."""
        width = 78
        output = header(f"Note #{note.note_id}", width=width, color="|y", fillchar="|r=|n", bcolor="|b")

        if note.category:
            output += f"|c{note.category}|n"
            output += f" |w#{note.note_id}|n\n"

        output += format_stat("Note Title:", note.name, width=width) + "\n"
        output += format_stat("Visibility:", "Public" if note.is_public else "Private", width=width) + "\n"
        
        # Show approval status and details
        if note.is_approved:
            output += format_stat("Approved:", "Yes", width=width) + "\n"
            if note.approved_by:
                output += format_stat("Approved By:", note.approved_by, width=width) + "\n"
            if note.approved_at:
                output += format_stat("Approved At:", note.approved_at.strftime("%Y-%m-%d %H:%M:%S"), width=width) + "\n"
        else:
            output += format_stat("Approved:", "No", width=width) + "\n"

        # Show creation and update times for staff
        if self.caller.check_permstring("Builders"):
            output += format_stat("Created:", note.created_at.strftime("%Y-%m-%d %H:%M:%S"), width=width) + "\n"
            output += format_stat("Updated:", note.updated_at.strftime("%Y-%m-%d %H:%M:%S"), width=width) + "\n"
<<<<<<< HEAD

        output += divider("", width=width, fillchar="-", color="|r") + "\n"
        
        # Note content
        content_lines = note.text.replace('|/', '\n').split('\n')
        wrapped_lines = []
        for line in content_lines:
            if line.strip():
                wrapped_lines.append(wrap_ansi(line.strip(), width=width-2))
        output += '\n'.join(wrapped_lines) + "\n"

=======

        output += divider("", width=width, fillchar="-", color="|r") + "\n"
        
        # Note content - improved formatting with %r handling
        text = note.text.replace('%r', '\n')  # Replace %r with actual newlines
        text = text.replace('|/', '\n')  # Handle explicit line breaks
        
        # Split into paragraphs and process
        paragraphs = text.split('\n')  # Split on all newlines now
        
        for paragraph in paragraphs:
            if paragraph.strip():  # Only process non-empty paragraphs
                # Wrap each paragraph individually
                wrapped = wrap_ansi(paragraph.strip(), width=width-2)
                output += wrapped + "\n"  # Single newline between paragraphs
        
        output = output.rstrip() + "\n"  # Remove trailing whitespace but ensure final newline
>>>>>>> 45718959
        output += footer(width=width, fillchar="|r=|n")
        self.caller.msg(output)<|MERGE_RESOLUTION|>--- conflicted
+++ resolved
@@ -122,7 +122,6 @@
             for note_id, note_data in notes_dict.items():
                 if not note_data:
                     continue
-<<<<<<< HEAD
                 
                 # Ensure note_data is a dictionary
                 if hasattr(note_data, 'get'):
@@ -144,7 +143,155 @@
                     note_id=note_id
                 )
                 
-=======
+                notes_by_category[note.category].append(note)
+
+            if not notes_by_category:
+                self.caller.msg("You don't have any valid notes.")
+                return
+
+            output = header(f"Notes for {self.caller.name}", width=width, color="|y", fillchar="|r=|n", bcolor="|b")
+
+            # Sort categories alphabetically
+            for category in sorted(notes_by_category.keys()):
+                category_notes = notes_by_category[category]
+                # Sort notes by ID within each category
+                category_notes.sort(key=lambda x: int(x.note_id))
+                
+                # Category header in white
+                output += f"\n|w{category}|n ({len(category_notes)})\n"
+                
+                for note in category_notes:
+                    # Note header with ID
+                    output += f"* #{note.note_id} {note.name}"
+                    
+                    # Add status if private/pending
+                    if not note.is_public:
+                        output += " (PRIVATE"
+                        if not note.is_approved:
+                            output += ", PENDING"
+                        output += ")"
+                    output += "\n"
+                    
+                    # Note text indented and truncated
+                    text_preview = note.text[:60] + "..." if len(note.text) > 60 else note.text
+                    text_lines = text_preview.split('\n')
+                    for line in text_lines:
+                        output += "    " + line + "\n"
+
+            output += footer(width=width, fillchar="|r=|n")
+            self.caller.msg(output)
+            
+        except Exception as e:
+            self.caller.msg(f"Error listing notes: {e}")
+            logger.log_err(f"Error in list_notes: {e}")
+
+    def create_note(self):
+        """Create a new note."""
+        if not self.args or "=" not in self.args:
+            self.caller.msg("Usage: +note/create <name>=<text>")
+            return
+
+        name, text = self.args.split("=", 1)
+        name = name.strip()
+        text = text.strip()
+
+        # Handle category in name
+        if "/" in name:
+            category, name = name.split("/", 1)
+            category = category.strip().title()
+        else:
+            category = "General"
+
+        try:
+            note = self.caller.add_note(name, text, category=category)
+            self.caller.msg(f"Created note #{note.note_id}: {note.name}")
+        except Exception as e:
+            self.caller.msg(f"Error creating note: {e}")
+
+    def edit_note(self):
+        if not self.args or "=" not in self.args:
+            self.caller.msg("Usage: +note/edit <note>=<new text>")
+            return
+
+        note_id, text = self.args.split("=", 1)
+        note_id = note_id.strip()
+        text = text.strip()
+
+        if self.caller.update_note(note_id, text=text):
+            self.caller.msg(f"Note '{note_id}' updated.")
+        else:
+            self.caller.msg(f"Note '{note_id}' not found.")
+
+    def view_note(self):
+        """View a specific note."""
+        if not self.args:
+            self.list_notes()
+            return
+
+        if "/" in self.args:
+            target_name, note_id = self.args.split("/", 1)
+            target = self.search_for_character(target_name)
+            if not target:
+                return
+            
+            # Handle wildcard to show all notes
+            if note_id == "*":
+                self.list_character_notes(target)
+                return
+        else:
+            target = self.caller
+            note_id = self.args
+
+        # Get notes dictionary
+        notes_dict = target.attributes.get('notes', {})
+        note_data = notes_dict.get(str(note_id))
+        
+        if not note_data:
+            self.caller.msg("No note with that ID exists.")
+            return
+
+        # Create Note object
+        if hasattr(note_data, 'get'):
+            note_data = dict(note_data)
+            note = Note(
+                name=note_data.get('name', 'Unnamed Note'),
+                text=note_data.get('text', ''),
+                category=note_data.get('category', 'General'),
+                is_public=note_data.get('is_public', False),
+                is_approved=note_data.get('is_approved', False),
+                approved_by=note_data.get('approved_by'),
+                approved_at=self.parse_date(note_data.get('approved_at')),
+                created_at=self.parse_date(note_data.get('created_at')),
+                updated_at=self.parse_date(note_data.get('updated_at')),
+                note_id=note_id
+            )
+        else:
+            self.caller.msg("Invalid note data format.")
+            return
+
+        # Check permissions
+        if target != self.caller and not (note.is_public or self.caller.check_permstring("Builders")):
+            self.caller.msg("You don't have permission to view this note.")
+            return
+
+        self.display_note(note)
+
+    def list_character_notes(self, target):
+        """List all viewable notes for a character."""
+        notes_dict = target.attributes.get('notes', {})
+        if not notes_dict:
+            self.caller.msg(f"{target.name} has no notes.")
+            return
+
+        width = 78
+        notes_by_category = defaultdict(list)
+        is_staff = self.caller.check_permstring("Builders")
+        
+        try:
+            # Process each note from the dictionary
+            for note_id, note_data in notes_dict.items():
+                if not note_data:
+                    continue
                 
                 # Ensure note_data is a dictionary
                 if hasattr(note_data, 'get'):
@@ -166,14 +313,15 @@
                     note_id=note_id
                 )
                 
->>>>>>> 45718959
-                notes_by_category[note.category].append(note)
+                # Only show notes if they're public or viewer is staff/self
+                if note.is_public or is_staff or target == self.caller:
+                    notes_by_category[note.category].append(note)
 
             if not notes_by_category:
-                self.caller.msg("You don't have any valid notes.")
+                self.caller.msg(f"No viewable notes found for {target.name}.")
                 return
 
-            output = header(f"Notes for {self.caller.name}", width=width, color="|y", fillchar="|r=|n", bcolor="|b")
+            output = header(f"Notes for {target.name}", width=width, color="|y", fillchar="|r=|n", bcolor="|b")
 
             # Sort categories alphabetically
             for category in sorted(notes_by_category.keys()):
@@ -207,178 +355,6 @@
             
         except Exception as e:
             self.caller.msg(f"Error listing notes: {e}")
-            logger.log_err(f"Error in list_notes: {e}")
-
-    def create_note(self):
-        """Create a new note."""
-        if not self.args or "=" not in self.args:
-            self.caller.msg("Usage: +note/create <name>=<text>")
-            return
-
-        name, text = self.args.split("=", 1)
-        name = name.strip()
-        text = text.strip()
-
-        # Handle category in name
-        if "/" in name:
-            category, name = name.split("/", 1)
-            category = category.strip().title()
-        else:
-            category = "General"
-
-        try:
-            note = self.caller.add_note(name, text, category=category)
-            self.caller.msg(f"Created note #{note.note_id}: {note.name}")
-        except Exception as e:
-            self.caller.msg(f"Error creating note: {e}")
-
-    def edit_note(self):
-        if not self.args or "=" not in self.args:
-            self.caller.msg("Usage: +note/edit <note>=<new text>")
-            return
-
-        note_id, text = self.args.split("=", 1)
-        note_id = note_id.strip()
-        text = text.strip()
-
-        if self.caller.update_note(note_id, text=text):
-            self.caller.msg(f"Note '{note_id}' updated.")
-        else:
-            self.caller.msg(f"Note '{note_id}' not found.")
-
-    def view_note(self):
-        """View a specific note."""
-        if not self.args:
-            self.list_notes()
-            return
-
-        if "/" in self.args:
-            target_name, note_id = self.args.split("/", 1)
-            target = self.search_for_character(target_name)
-            if not target:
-                return
-            
-            # Handle wildcard to show all notes
-            if note_id == "*":
-                self.list_character_notes(target)
-                return
-        else:
-            target = self.caller
-            note_id = self.args
-
-        # Get notes dictionary
-        notes_dict = target.attributes.get('notes', {})
-        note_data = notes_dict.get(str(note_id))
-        
-        if not note_data:
-            self.caller.msg("No note with that ID exists.")
-            return
-
-        # Create Note object
-        if hasattr(note_data, 'get'):
-            note_data = dict(note_data)
-            note = Note(
-                name=note_data.get('name', 'Unnamed Note'),
-                text=note_data.get('text', ''),
-                category=note_data.get('category', 'General'),
-                is_public=note_data.get('is_public', False),
-                is_approved=note_data.get('is_approved', False),
-                approved_by=note_data.get('approved_by'),
-                approved_at=self.parse_date(note_data.get('approved_at')),
-                created_at=self.parse_date(note_data.get('created_at')),
-                updated_at=self.parse_date(note_data.get('updated_at')),
-                note_id=note_id
-            )
-        else:
-            self.caller.msg("Invalid note data format.")
-            return
-
-        # Check permissions
-        if target != self.caller and not (note.is_public or self.caller.check_permstring("Builders")):
-            self.caller.msg("You don't have permission to view this note.")
-            return
-
-        self.display_note(note)
-
-    def list_character_notes(self, target):
-        """List all viewable notes for a character."""
-        notes_dict = target.attributes.get('notes', {})
-        if not notes_dict:
-            self.caller.msg(f"{target.name} has no notes.")
-            return
-
-        width = 78
-        notes_by_category = defaultdict(list)
-        is_staff = self.caller.check_permstring("Builders")
-        
-        try:
-            # Process each note from the dictionary
-            for note_id, note_data in notes_dict.items():
-                if not note_data:
-                    continue
-                
-                # Ensure note_data is a dictionary
-                if hasattr(note_data, 'get'):
-                    note_data = dict(note_data)
-                else:
-                    continue
-                    
-                # Create Note object with all fields
-                note = Note(
-                    name=note_data.get('name', 'Unnamed Note'),
-                    text=note_data.get('text', ''),
-                    category=note_data.get('category', 'General'),
-                    is_public=note_data.get('is_public', False),
-                    is_approved=note_data.get('is_approved', False),
-                    approved_by=note_data.get('approved_by'),
-                    approved_at=self.parse_date(note_data.get('approved_at')),
-                    created_at=self.parse_date(note_data.get('created_at')),
-                    updated_at=self.parse_date(note_data.get('updated_at')),
-                    note_id=note_id
-                )
-                
-                # Only show notes if they're public or viewer is staff/self
-                if note.is_public or is_staff or target == self.caller:
-                    notes_by_category[note.category].append(note)
-
-            if not notes_by_category:
-                self.caller.msg(f"No viewable notes found for {target.name}.")
-                return
-
-            output = header(f"Notes for {target.name}", width=width, color="|y", fillchar="|r=|n", bcolor="|b")
-
-            # Sort categories alphabetically
-            for category in sorted(notes_by_category.keys()):
-                category_notes = notes_by_category[category]
-                # Sort notes by ID within each category
-                category_notes.sort(key=lambda x: int(x.note_id))
-                
-                # Category header in white
-                output += f"\n|w{category}|n ({len(category_notes)})\n"
-                
-                for note in category_notes:
-                    # Note header with ID
-                    output += f"* #{note.note_id} {note.name}"
-                    
-                    # Add status if private/pending
-                    if not note.is_public:
-                        output += " (PRIVATE"
-                        if not note.is_approved:
-                            output += ", PENDING"
-                        output += ")"
-                    output += "\n"
-                    
-                    # Note text indented and truncated
-                    text_preview = note.text[:60] + "..." if len(note.text) > 60 else note.text
-                    text_lines = text_preview.split('\n')
-                    for line in text_lines:
-                        output += "    " + line + "\n"
-
-            output += footer(width=width, fillchar="|r=|n")
-            self.caller.msg(output)
-            
-        except Exception as e:
-            self.caller.msg(f"Error listing notes: {e}")
             logger.log_err(f"Error in list_character_notes: {e}")
 
     def list_notes_by_category(self, category):
@@ -442,7 +418,6 @@
         note = target.get_note(note_id)
         if not note:
             self.caller.msg("No note with that ID exists.")
-<<<<<<< HEAD
             return
 
         # Check permissions
@@ -450,15 +425,6 @@
             self.caller.msg("You don't have permission to decompile this note.")
             return
 
-=======
-            return
-
-        # Check permissions
-        if target != self.caller and not self.caller.check_permstring("Builders"):
-            self.caller.msg("You don't have permission to decompile this note.")
-            return
-
->>>>>>> 45718959
         # Format the decompiled output
         output = f"+note/create {note.category}/{note.name}={note.text}"
         if note.is_public:
@@ -639,7 +605,6 @@
         if self.caller.check_permstring("Builders"):
             output += format_stat("Created:", note.created_at.strftime("%Y-%m-%d %H:%M:%S"), width=width) + "\n"
             output += format_stat("Updated:", note.updated_at.strftime("%Y-%m-%d %H:%M:%S"), width=width) + "\n"
-<<<<<<< HEAD
 
         output += divider("", width=width, fillchar="-", color="|r") + "\n"
         
@@ -651,24 +616,5 @@
                 wrapped_lines.append(wrap_ansi(line.strip(), width=width-2))
         output += '\n'.join(wrapped_lines) + "\n"
 
-=======
-
-        output += divider("", width=width, fillchar="-", color="|r") + "\n"
-        
-        # Note content - improved formatting with %r handling
-        text = note.text.replace('%r', '\n')  # Replace %r with actual newlines
-        text = text.replace('|/', '\n')  # Handle explicit line breaks
-        
-        # Split into paragraphs and process
-        paragraphs = text.split('\n')  # Split on all newlines now
-        
-        for paragraph in paragraphs:
-            if paragraph.strip():  # Only process non-empty paragraphs
-                # Wrap each paragraph individually
-                wrapped = wrap_ansi(paragraph.strip(), width=width-2)
-                output += wrapped + "\n"  # Single newline between paragraphs
-        
-        output = output.rstrip() + "\n"  # Remove trailing whitespace but ensure final newline
->>>>>>> 45718959
         output += footer(width=width, fillchar="|r=|n")
-        self.caller.msg(output)+        self.caller.msg(output)
