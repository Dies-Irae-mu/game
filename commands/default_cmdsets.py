"""
Command sets

All commands in the game must be grouped in a cmdset.  A given command
can be part of any number of cmdsets and cmdsets can be added/removed
and merged onto entities at runtime.

To create new commands to populate the cmdset, see
`commands/command.py`.

This module wraps the default command sets of Evennia; overloads them
to add/remove commands from the default lineup. You can create your
own cmdsets by inheriting from them or directly from `evennia.CmdSet`.

"""

from evennia import default_cmds
from commands.CmdGradient import CmdGradientName
<<<<<<< HEAD
from commands.bbs.bbs_cmdset import BBSCmdSet

=======
from commands.CmdShortDesc import CmdShortDesc
from commands.CmdPose import CmdPose
from commands.CmdSetStats import CmdStats
>>>>>>> e62cc71e

class CharacterCmdSet(default_cmds.CharacterCmdSet):
    """
    The `CharacterCmdSet` contains general in-game commands like `look`,
    `get`, etc available on in-game Character objects. It is merged with
    the `AccountCmdSet` when an Account puppets a Character.
    """

    key = "DefaultCharacter"

    def at_cmdset_creation(self):
        """
        Populates the cmdset
        """
        super().at_cmdset_creation()
        #
        # any commands you add below will overload the default ones.
        #
        self.add(CmdGradientName())
<<<<<<< HEAD
        self.add(BBSCmdSet)

        
=======
        self.add(CmdShortDesc())
        self.add(CmdPose())
        self.add(CmdStats())
      
>>>>>>> e62cc71e


class AccountCmdSet(default_cmds.AccountCmdSet):
    """
    This is the cmdset available to the Account at all times. It is
    combined with the `CharacterCmdSet` when the Account puppets a
    Character. It holds game-account-specific commands, channel
    commands, etc.
    """

    key = "DefaultAccount"

    def at_cmdset_creation(self):
        """
        Populates the cmdset
        """
        super().at_cmdset_creation()
        #
        # any commands you add below will overload the default ones.
        #


class UnloggedinCmdSet(default_cmds.UnloggedinCmdSet):
    """
    Command set available to the Session before being logged in.  This
    holds commands like creating a new account, logging in, etc.
    """

    key = "DefaultUnloggedin"

    def at_cmdset_creation(self):
        """
        Populates the cmdset
        """
        super().at_cmdset_creation()
        #
        # any commands you add below will overload the default ones.
        #


class SessionCmdSet(default_cmds.SessionCmdSet):
    """
    This cmdset is made available on Session level once logged in. It
    is empty by default.
    """

    key = "DefaultSession"

    def at_cmdset_creation(self):
        """
        This is the only method defined in a cmdset, called during
        its creation. It should populate the set with command instances.

        As and example we just add the empty base `Command` object.
        It prints some info.
        """
        super().at_cmdset_creation()
        #
        # any commands you add below will overload the default ones.
        #<|MERGE_RESOLUTION|>--- conflicted
+++ resolved
@@ -16,14 +16,10 @@
 
 from evennia import default_cmds
 from commands.CmdGradient import CmdGradientName
-<<<<<<< HEAD
-from commands.bbs.bbs_cmdset import BBSCmdSet
-
-=======
 from commands.CmdShortDesc import CmdShortDesc
 from commands.CmdPose import CmdPose
-from commands.CmdSetStats import CmdStats
->>>>>>> e62cc71e
+from commands.CmdSetStats import CmdStatsfrom commands.bbs.bbs_cmdset import BBSCmdSet
+
 
 class CharacterCmdSet(default_cmds.CharacterCmdSet):
     """
@@ -43,16 +39,13 @@
         # any commands you add below will overload the default ones.
         #
         self.add(CmdGradientName())
-<<<<<<< HEAD
-        self.add(BBSCmdSet)
-
-        
-=======
         self.add(CmdShortDesc())
         self.add(CmdPose())
         self.add(CmdStats())
       
->>>>>>> e62cc71e
+        self.add(BBSCmdSet)
+
+        
 
 
 class AccountCmdSet(default_cmds.AccountCmdSet):
