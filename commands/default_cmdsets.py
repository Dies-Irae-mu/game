--- conflicted
+++ resolved
@@ -18,17 +18,13 @@
 from commands.CmdGradient import CmdGradientName
 from commands.CmdShortDesc import CmdShortDesc
 from commands.CmdPose import CmdPose
-<<<<<<< HEAD
 from commands.CmdSetStats import CmdStats, CmdSpecialty
 from commands.CmdSheet import CmdSheet
 from commands.CmdHurt import CmdHurt
 from commands.CmdHeal import CmdHeal
 import evennia.contrib.game_systems.mail as mail
-=======
-from commands.CmdSetStats import CmdStats
 from commands.bbs.bbs_cmdset import BBSCmdSet
 
->>>>>>> 0d3d99f9
 
 class CharacterCmdSet(default_cmds.CharacterCmdSet):
     """
@@ -51,6 +47,9 @@
         self.add(CmdShortDesc())
         self.add(CmdPose())
         self.add(CmdStats())
+      
+        self.add(BBSCmdSet)
+
         self.add(CmdSpecialty())
         self.add(CmdSheet())
         self.add(CmdHurt())
@@ -58,9 +57,6 @@
         self.add(mail.CmdMail())
         self.add(mail.CmdMailCharacter())
       
-        self.add(BBSCmdSet)
-
-        
 
 
 class AccountCmdSet(default_cmds.AccountCmdSet):
