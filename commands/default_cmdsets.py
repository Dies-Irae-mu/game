--- conflicted
+++ resolved
@@ -18,17 +18,15 @@
 from commands.CmdGradient import CmdGradientName
 from commands.CmdShortDesc import CmdShortDesc
 from commands.CmdPose import CmdPose
-<<<<<<< HEAD
 from commands.CmdSetStats import CmdStats, CmdSpecialty
 from commands.CmdSheet import CmdSheet
 from commands.CmdHurt import CmdHurt
 from commands.CmdHeal import CmdHeal
 import evennia.contrib.game_systems.mail as mail
-=======
+
 from commands.CmdSetStats import CmdStats
 from commands.bbs.bbs_cmdset import BBSCmdSet
 
->>>>>>> 0d3d99f9
 
 class CharacterCmdSet(default_cmds.CharacterCmdSet):
     """
