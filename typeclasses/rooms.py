from evennia import DefaultRoom
from evennia.utils.utils import make_iter, justify
from evennia.utils.ansi import ANSIString
from evennia.utils import ansi
from world.wod20th.utils.ansi_utils import wrap_ansi
from world.wod20th.utils.formatting import header, footer, divider
from datetime import datetime
import random
from evennia.utils.search import search_channel

class RoomParent(DefaultRoom):

    def get_display_name(self, looker, **kwargs):
        """
        Get the name to display for the character.
        """
        
        name = self.key
        
        if self.db.gradient_name:
            name = ANSIString(self.db.gradient_name)
            if looker.check_permstring("builders"):
                name += f"({self.dbref})"
            return name
        
        # If the looker is builder+ show the dbref
        if looker.check_permstring("builders"):
            name += f"({self.dbref})"

        return name

    def return_appearance(self, looker, **kwargs):
        if not looker:
            return ""

        name = self.get_display_name(looker, **kwargs)
        
        # Check if the looker is in the Umbra or peeking into it
        in_umbra = looker.tags.get("in_umbra", category="state")
        peeking_umbra = kwargs.get("peek_umbra", False)
        
        # Set color scheme based on umbra state
        border_color = "|B" if (in_umbra or peeking_umbra) else "|r"
        
        # Choose the appropriate description
        if (in_umbra or peeking_umbra) and self.db.umbra_desc:
            desc = self.db.umbra_desc
        else:
            desc = self.db.desc

        # Update all dividers to use the new color scheme
        string = header(name, width=78, bcolor=border_color, fillchar=ANSIString(f"{border_color}-|n")) + "\n"
        
        # Process room description
        if desc:
            # Process description while preserving ANSI codes
            desc = str(desc)  # Start with raw string to preserve all codes
            
            # Split description into paragraphs using %R or %r while preserving ANSI
            paragraphs = []
            for p in desc.split('%R'):
                paragraphs.extend(p.split('%r'))
            
            formatted_paragraphs = []
            for paragraph in paragraphs:
                if not paragraph.strip():
                    continue
                
                # Split paragraph into lines by tabs
                tab_lines = []
                for line in paragraph.split('%t'):
                    tab_lines.extend(line.split('%T'))
                
                formatted_lines = []
                for i, line in enumerate(tab_lines):
                    line = line.strip()
                    if i > 0:  # Add indentation for tabbed lines
                        # Check if line starts with a color code
                        if line.startswith('|'):
                            color_end = line.find(' ')
                            if color_end > 0:
                                # Preserve color code and add indentation after it
                                color_code = line[:color_end]
                                rest_of_line = line[color_end:].strip()
                                line = f"{color_code}    {rest_of_line}"
                            else:
                                line = "    " + line
                        else:
                            line = "    " + line
                    
                    # Process line for word wrapping while preserving ANSI
                    wrapped = wrap_ansi(line, width=78)
                    if wrapped:
                        formatted_lines.append(wrapped)
                
                if formatted_lines:
                    formatted_paragraphs.append("\n".join(formatted_lines))
            
            # Join all paragraphs with single newlines
            string += "\n".join(formatted_paragraphs) + "\n"

        # List all characters in the room
        characters = []
        for obj in self.contents:
            if obj.has_account:
                # Use tag state for comparison
                obj_umbra_tag = obj.tags.get("in_umbra", category="state")
                looker_umbra_tag = looker.tags.get("in_umbra", category="state")
                
                if obj_umbra_tag == looker_umbra_tag:
                    characters.append(obj)

        if characters:
            string += divider("Characters", width=78, fillchar=ANSIString(f"{border_color}-|n")) + "\n"
            for character in characters:
                idle_time = self.idle_time_display(character.idle_time)

                shortdesc = character.db.shortdesc
                if shortdesc:
                    shortdesc_str = f"{shortdesc}"
                else:
                    shortdesc_str ="|h|xType '|n+shortdesc <desc>|h|x' to set a short description.|n"

<<<<<<< HEAD
                if len(ANSIString(shortdesc_str).strip()) > 40:
                    shortdesc_str = ANSIString(shortdesc_str)[:40]
                    shortdesc_str = ANSIString(shortdesc_str[:-3] + "...|n")
                else:
                    shortdesc_str = ANSIString(shortdesc_str).ljust(40, ' ')
                
                string += ANSIString(f" {character.get_display_name(looker).ljust(17)} {ANSIString(idle_time).rjust(7)}|n {shortdesc_str}\n")
=======
                if len(ANSIString(shortdesc_str).strip()) > 60:
                    shortdesc_str = ANSIString(shortdesc_str)[:60]
                    shortdesc_str = ANSIString(shortdesc_str[:-3] + "...|n")
                else:
                    shortdesc_str = ANSIString(shortdesc_str).ljust(60, ' ')
                
                string += ANSIString(f" {character.get_display_name(looker).ljust(12)} {ANSIString(idle_time).rjust(7)}|n {shortdesc_str}\n")
>>>>>>> 45718959

        # List all objects in the room
        objects = [obj for obj in self.contents if not obj.has_account and not obj.destination]
        if objects:
            string += divider("Objects", width=78, fillchar=ANSIString(f"{border_color}-|n")) + "\n"
            
            # get shordesc or dhoe s blsnk string
            for obj in objects:
                if obj.db.shortdesc:
                    shortdesc = obj.db.shortdesc
                else:
                    shortdesc = ""


            # if looker builder+ show dbref.

                string +=" "+  ANSIString(f"{obj.get_display_name(looker)}").ljust(25) + ANSIString(f"{shortdesc}") .ljust(53, ' ') + "\n"

        # List all exits
        exits = [ex for ex in self.contents if ex.destination]
        if exits:
            direction_strings = []
            exit_strings = []
            for exit in exits:
                aliases = exit.aliases.all() or []
                exit_name = exit.get_display_name(looker)
                short = min(aliases, key=len) if aliases else ""
                
                exit_string = ANSIString(f" <|y{short.upper()}|n> {exit_name}")
                
                if any(word in exit_name for word in ['Sector', 'District', 'Neighborhood']):
                    direction_strings.append(exit_string)
                else:
                    exit_strings.append(exit_string)

            # Display Directions
            if direction_strings:
                string += divider("Directions", width=78, fillchar=ANSIString(f"{border_color}-|n")) + "\n"
                string += self.format_exit_columns(direction_strings)

            # Display Exits
            if exit_strings:
                string += divider("Exits", width=78, fillchar=ANSIString(f"{border_color}-|n")) + "\n"
                string += self.format_exit_columns(exit_strings) + "\n"

        # Get room type and resources
        room_type = self.db.roomtype or "Unknown"
        resources = self.db.resources
        resources_str = f"Res:{resources}" if resources is not None else ""

        # Create the footer with room type and resources
        footer_text = f"{resources_str}, {room_type}".strip(", ")
        footer_length = len(ANSIString(footer_text))
        padding = 78 - footer_length - 2  # -2 for the brackets

        string += ANSIString(f"{border_color}{'-' * padding}[|c{footer_text}{border_color}]|n")

        return string

    def format_exit_columns(self, exit_strings):
        # Split into two columns
        half = (len(exit_strings) + 1) // 2
        col1 = exit_strings[:half]
        col2 = exit_strings[half:]

        # Create two-column format
        formatted_string = ""
        for i in range(max(len(col1), len(col2))):
            col1_str = col1[i] if i < len(col1) else ANSIString("")
            col2_str = col2[i] if i < len(col2) else ANSIString("")
            formatted_string += f"{col1_str.ljust(38)} {col2_str}\n"
        
        return formatted_string

    def idle_time_display(self, idle_time):
        """
        Formats the idle time display.
        """
        idle_time = int(idle_time)  # Convert to int
        if idle_time < 60:
            time_str = f"{idle_time}s"
        elif idle_time < 3600:
            time_str = f"{idle_time // 60}m"
        else:
            time_str = f"{idle_time // 3600}h"

        # Color code based on idle time intervals
        if idle_time < 900:  # less than 15 minutes
            return ANSIString(f"|g{time_str}|n")  # green
        elif idle_time < 1800:  # 15-30 minutes
            return ANSIString(f"|y{time_str}|n")  # yellow
        elif idle_time < 2700:  # 30-45 minutes
            return ANSIString(f"|r{time_str}|n")  # orange (using red instead)
        elif idle_time < 3600:
            return ANSIString(f"|R{time_str}|n")  # bright red
        else:
            return ANSIString(f"|x{time_str}|n")  # grey

    def get_gauntlet_difficulty(self):
        """
        Returns the Gauntlet difficulty for this room, including any temporary modifiers.
        """
        base_difficulty = self.db.gauntlet_difficulty or 6  # Default difficulty
        temp_modifier = self.db.temp_gauntlet_modifier or 0
        
        # Get the expiry time for the modifier
        modifier_expiry = self.db.temp_gauntlet_expiry or 0
        
        # Check if the modifier has expired
        if modifier_expiry and datetime.now().timestamp() > modifier_expiry:
            # Clear expired modifier
            self.db.temp_gauntlet_modifier = 0
            self.db.temp_gauntlet_expiry = None
            return base_difficulty
        
        return max(1, base_difficulty + temp_modifier)  # Ensure difficulty never goes below 1
<<<<<<< HEAD

    def modify_gauntlet(self, modifier, duration=0):
        """
        Temporarily modifies the Gauntlet difficulty of the room.
        
        Args:
            modifier (int): The amount to modify the Gauntlet by (negative numbers lower it)
            duration (int): How long in seconds the modification should last (0 for permanent)
        """
        self.db.temp_gauntlet_modifier = modifier
        
        if duration > 0:
            self.db.temp_gauntlet_expiry = datetime.now().timestamp() + duration
        else:
            self.db.temp_gauntlet_expiry = None
        
        # Announce the change if it's significant
        if modifier < 0:
            self.msg_contents("The Gauntlet seems to thin in this area...")
        elif modifier > 0:
            self.msg_contents("The Gauntlet seems to thicken in this area...")
=======
>>>>>>> 45718959

    def modify_gauntlet(self, modifier, duration=0):
        """
        Temporarily modifies the Gauntlet difficulty of the room.
        
        Args:
            modifier (int): The amount to modify the Gauntlet by (negative numbers lower it)
            duration (int): How long in seconds the modification should last (0 for permanent)
        """
        self.db.temp_gauntlet_modifier = modifier
        
        if duration > 0:
            self.db.temp_gauntlet_expiry = datetime.now().timestamp() + duration
        else:
            self.db.temp_gauntlet_expiry = None
        
        # Announce the change if it's significant
        if modifier < 0:
            self.msg_contents("The Gauntlet seems to thin in this area...")
        elif modifier > 0:
            self.msg_contents("The Gauntlet seems to thicken in this area...")

    def peek_umbra(self, looker):
        """Allow a character to peek into the Umbra version of the room."""
        # Use the same return_appearance method but with peek_umbra flag
        appearance = self.return_appearance(looker, peek_umbra=True)
        
        # Extract just the description part (between header and first divider)
        lines = appearance.split('\n')
        desc_lines = []
        for line in lines[2:]:  # Skip header lines
            if line.startswith('---'):  # Stop at first divider
                break
            desc_lines.append(line)
        
        header = "-" * 30 + "<  Umbra Vision >" + "-" * 31
        footer = "-" * 78
        
        return f"\n{header}\n\n{''.join(desc_lines)}\n{footer}"

    def format_description(self, desc):
<<<<<<< HEAD
        """
        Format the description with proper paragraph handling and indentation.
        """
        paragraphs = desc.split('%r', '%R')
        formatted_paragraphs = []
        for i, p in enumerate(paragraphs):
            if not p.strip():
                if i > 0 and not paragraphs[i-1].strip():
                    formatted_paragraphs.append('')  # Add blank line for double %r
                continue
            
            lines = p.split('%t')
            formatted_lines = []
            for j, line in enumerate(lines):
                if j == 0 and line.strip():
                    formatted_lines.append(wrap_ansi(line.strip(), width=76))
                elif line.strip():
                    formatted_lines.append(wrap_ansi('    ' + line.strip(), width=76))
            
            formatted_paragraphs.append('\n'.join(formatted_lines))
=======
        """Format room description with paragraph breaks and tabs."""
        if not desc:
            return ""
        
        # Convert to string and process ANSI
        desc = str(desc)
        
        # Process tabs first
        lines = []
        for line in desc.split('\n'):
            if line.startswith('%t') or line.startswith('%T'):
                line = '    ' + line[2:]  # Replace tab with 4 spaces and remove the %t/%T
            lines.append(line)
        
        # Rejoin lines and handle other formatting
        desc = '\n'.join(lines)
        desc = desc.replace('%R', '\n')
        desc = desc.replace('%r', '\n')
>>>>>>> 45718959
        
        # Split into paragraphs and rejoin with proper spacing
        paragraphs = [p.strip() for p in desc.split('\n') if p.strip()]
        return '\n\n'.join(paragraphs)

    def msg_contents(self, text=None, exclude=None, from_obj=None, mapping=None, **kwargs):
        """
        Send a message to all objects inside the room, excluding the sender and those in a different plane.
        """
        contents = self.contents
        if exclude:
            exclude = make_iter(exclude)
            contents = [obj for obj in contents if obj not in exclude]

        for obj in contents:
            if hasattr(obj, 'is_character') and obj.is_character:
                # Check if the character is in the same plane (Umbra or material)
                if from_obj and hasattr(from_obj, 'tags'):
                    sender_in_umbra = from_obj.tags.get("in_umbra", category="state")
                    receiver_in_umbra = obj.tags.get("in_umbra", category="state")
                    
                    if sender_in_umbra != receiver_in_umbra:
                        continue  # Skip this character if they're in a different plane

            obj.msg(text=text, from_obj=from_obj, mapping=mapping, **kwargs)

    def step_sideways(self, character):
        """
        Allows a character to step sideways into the Umbra.
        """
        difficulty = self.get_gauntlet_difficulty()
        successes, ones = self.roll_gnosis(character, difficulty)
        
        if successes > 0:
            character.tags.remove("in_material", category="state")
            character.tags.add("in_umbra", category="state")
            character.msg("You successfully step sideways into the Umbra.")
            self.msg_contents(f"{character.name} shimmers and fades from view as they step into the Umbra.", exclude=character, from_obj=character)
            return True
        elif successes == 0 and ones > 0:
            # Botch
            character.msg("You catastrophically fail to step sideways into the Umbra.")
            self.msg_contents(f"{character.name} seems to flicker for a moment, but remains in place.", exclude=character, from_obj=character)
            
            # Announce the botch on the mudinfo channel
            mudinfo = search_channel("mudinfo")
            if mudinfo:
                mudinfo[0].msg(f"|rBOTCH!!!|n {character.name} botched their attempt to step sideways in {self.name}.")
            
            return False
        else:
            character.msg("You fail to step sideways into the Umbra.")
            return False

    def return_from_umbra(self, character):
        """
        Allows a character to return from the Umbra to the material world.
        """
        difficulty = self.get_gauntlet_difficulty()
        successes, ones = self.roll_gnosis(character, difficulty)
        
        if successes > 0:
            character.tags.remove("in_umbra", category="state")
            character.tags.add("in_material", category="state")
            character.msg("You step back into the material world.")
            self.msg_contents(f"{character.name} shimmers into view as they return from the Umbra.", exclude=character, from_obj=character)
            return True
        elif successes == 0 and ones > 0:
            # Botch
            character.msg("You catastrophically fail to return from the Umbra.")
            
            # Announce the botch on the mudinfo channel
            mudinfo = search_channel("mudinfo")
            if mudinfo:
                mudinfo[0].msg(f"|rBOTCH!!!|n {character.name} botched their attempt to return from the Umbra in {self.name}.")
            
            return False
        else:
            character.msg("You fail to return from the Umbra.")
            return False

    def roll_gnosis(self, character, difficulty):
        """
        Simulates a Gnosis roll for the character.
        Returns a tuple of (successes, ones).
        """
        stats = character.db.stats
        if not stats or 'pools' not in stats or 'dual' not in stats['pools'] or 'Gnosis' not in stats['pools']['dual']:
            character.msg("Error: Gnosis attribute not found. Please contact an admin.")
            return 0, 0
        
        gnosis = stats['pools']['dual']['Gnosis']['perm']
        if gnosis is None:
            character.msg("Error: Permanent Gnosis value is None. Please contact an admin.")
            return 0, 0
        
        # Convert gnosis to an integer if it's stored as a string
        if isinstance(gnosis, str):
            try:
                gnosis = int(gnosis)
            except ValueError:
                character.msg("Error: Invalid Gnosis value. Please contact an admin.")
                return 0, 0
        
        successes = 0
        ones = 0
        for _ in range(gnosis):
            roll = random.randint(1, 10)
            if roll >= difficulty:
                successes += 1
            elif roll == 1:
                ones += 1
        
        character.msg(f"Gnosis Roll: {successes} successes against difficulty {difficulty}")
        return successes, ones
    
    def initialize(self):
        """
        Initialize default attributes if they haven't been set yet.
        This method can be called on already created objects.
        """
        if not self.attributes.has("initialized"):
            # Initialize attributes
            self.db.location_type = None  # "District", "Sector", "Neighborhood", or "Site"
            self.db.order = 0
            self.db.infrastructure = 0
            self.db.resolve = 0
            self.db.resources = {}  # Empty dict for resources
            self.db.owners = []
            self.db.sub_locations = []
            self.db.roll_log = []  # Initialize an empty list for roll logs
            self.db.initialized = True  # Mark this room as initialized
            self.save()  # Save immediately to avoid ID-related issues
        else:
            # Ensure roll_log exists even for previously initialized rooms
            if not hasattr(self.db, 'roll_log'):
                self.db.roll_log = []

    def at_object_creation(self):
        """
        Called when the room is first created.
        """
        super().at_object_creation()
        self.db.unfindable = False  # Add this line
        self.db.fae_desc = ""
        self.db.roll_log = []  # Initialize empty roll log

    def set_as_district(self):
        self.initialize()
        self.db.location_type = "District"

    def set_as_sector(self):
        self.initialize()
        self.db.location_type = "Sector"

    def set_as_neighborhood(self):
        self.initialize()
        self.db.location_type = "Neighborhood"
        self.db.order = 5
        self.db.infrastructure = 5
        self.db.resolve = 5

    def set_as_site(self):
        self.initialize()
        self.db.location_type = "Site"

    def add_sub_location(self, sub_location):
        """
        Add a sub-location to this room. Automatically sets the type of the sub-location.
        """
        self.initialize()
        sub_location.initialize()

        if self.db.location_type == "District":
            sub_location.set_as_sector()
        elif self.db.location_type == "Sector":
            sub_location.set_as_neighborhood()
        elif self.db.location_type == "Neighborhood":
            sub_location.set_as_site()

        self.db.sub_locations.append(sub_location)
        sub_location.db.parent_location = self
        self.save()  # Ensure changes are saved

    def remove_sub_location(self, sub_location):
        """
        Remove a sub-location from this room.
        """
        self.initialize()
        sub_location.initialize()
        if sub_location in self.db.sub_locations:
            self.db.sub_locations.remove(sub_location)
            sub_location.db.parent_location = None
            self.save()  # Ensure changes are saved

    def get_sub_locations(self):
        self.initialize()
        return self.db.sub_locations

    def update_values(self):
        """
        Update the Order, Infrastructure, and Resolve values based on the averages of sub-locations.
        Only applies if this room is a District or Sector.
        """
        self.initialize()
        if self.db.location_type in ["District", "Sector"]:
            sub_locations = self.get_sub_locations()
            if sub_locations:
                averages = {
                    "avg_order": sum(loc.db.order for loc in sub_locations) / len(sub_locations),
                    "avg_infrastructure": sum(loc.db.infrastructure for loc in sub_locations) / len(sub_locations),
                    "avg_resolve": sum(loc.db.resolve for loc in sub_locations) / len(sub_locations),
                }
                self.db.order = averages['avg_order']
                self.db.infrastructure = averages['avg_infrastructure']
                self.db.resolve = averages['avg_resolve']
            else:
                self.db.order = 0
                self.db.infrastructure = 0
                self.db.resolve = 0
            self.save()

    def save(self, *args, **kwargs):
        """
        Overriding save to ensure initialization happens after the object is fully created.
        """
        super().save(*args, **kwargs)
        self.initialize()
        if self.db.location_type in ["Sector", "Neighborhood"] and hasattr(self.db, "parent_location"):
            self.db.parent_location.update_values()

    def increase_order(self, amount=1):
        self.db.order += amount
        self.save()

    def decrease_order(self, amount=1):
        self.db.order = max(0, self.db.order - amount)
        self.save()

    def set_order(self, value):
        self.db.order = value
        self.save()

    def increase_infrastructure(self, amount=1):
        self.db.infrastructure += amount
        self.save()

    def decrease_infrastructure(self, amount=1):
        self.db.infrastructure = max(0, self.db.infrastructure - amount)
        self.save()

    def set_infrastructure(self, value):
        self.db.infrastructure = value
        self.save()

    def increase_resolve(self, amount=1):
        self.db.resolve += amount
        self.save()

    def decrease_resolve(self, amount=1):
        self.db.resolve = max(0, self.db.resolve - amount)
        self.save()

    def set_resolve(self, value):
        self.db.resolve = value
        self.save()

    def add_owner(self, owner):
        self.initialize()
        if owner not in self.db.owners:
            self.db.owners.append(owner)
            self.save()

    def remove_owner(self, owner):
        self.initialize()
        if owner in self.db.owners:
            self.db.owners.remove(owner)
            self.save()

    def display_hierarchy(self, depth=0):
        """
        Display the hierarchy of locations.
        """
        self.initialize()
        indent = "  " * depth
        self.msg(f"{indent}- {self.key} ({self.db.location_type})")
        for sub_loc in self.get_sub_locations():
            sub_loc.display_hierarchy(depth + 1)

    def log_roll(self, roller, description, result):
        """
        Log a dice roll in this room.
        
        Args:
            roller (str): Name of the character making the roll
            description (str): Description of the roll
            result (str): Result of the roll
        """
        if not hasattr(self.db, 'roll_log') or self.db.roll_log is None:
            self.db.roll_log = []
        
        log_entry = {
            'timestamp': datetime.now(),
            'roller': roller,
            'description': description,
            'result': result
        }
        
        self.db.roll_log.append(log_entry)
        # Keep only the last 10 rolls
        if len(self.db.roll_log) > 10:
            self.db.roll_log = self.db.roll_log[-10:]

    def get_roll_log(self):
        """
        Get the roll log for this room.
        
        Returns:
            list: List of roll log entries
        """
        if not hasattr(self.db, 'roll_log') or self.db.roll_log is None:
            self.db.roll_log = []
        return self.db.roll_log

    def get_fae_description(self):
        """Get the fae description of the room."""
        return self.db.fae_desc or "This place has no special fae aspect."

    def set_fae_description(self, description):
        """Set the fae description of the room."""
        self.db.fae_desc = description

class Room(RoomParent):
    pass
<|MERGE_RESOLUTION|>--- conflicted
+++ resolved
@@ -121,15 +121,6 @@
                 else:
                     shortdesc_str ="|h|xType '|n+shortdesc <desc>|h|x' to set a short description.|n"
 
-<<<<<<< HEAD
-                if len(ANSIString(shortdesc_str).strip()) > 40:
-                    shortdesc_str = ANSIString(shortdesc_str)[:40]
-                    shortdesc_str = ANSIString(shortdesc_str[:-3] + "...|n")
-                else:
-                    shortdesc_str = ANSIString(shortdesc_str).ljust(40, ' ')
-                
-                string += ANSIString(f" {character.get_display_name(looker).ljust(17)} {ANSIString(idle_time).rjust(7)}|n {shortdesc_str}\n")
-=======
                 if len(ANSIString(shortdesc_str).strip()) > 60:
                     shortdesc_str = ANSIString(shortdesc_str)[:60]
                     shortdesc_str = ANSIString(shortdesc_str[:-3] + "...|n")
@@ -137,7 +128,6 @@
                     shortdesc_str = ANSIString(shortdesc_str).ljust(60, ' ')
                 
                 string += ANSIString(f" {character.get_display_name(looker).ljust(12)} {ANSIString(idle_time).rjust(7)}|n {shortdesc_str}\n")
->>>>>>> 45718959
 
         # List all objects in the room
         objects = [obj for obj in self.contents if not obj.has_account and not obj.destination]
@@ -254,7 +244,6 @@
             return base_difficulty
         
         return max(1, base_difficulty + temp_modifier)  # Ensure difficulty never goes below 1
-<<<<<<< HEAD
 
     def modify_gauntlet(self, modifier, duration=0):
         """
@@ -276,8 +265,6 @@
             self.msg_contents("The Gauntlet seems to thin in this area...")
         elif modifier > 0:
             self.msg_contents("The Gauntlet seems to thicken in this area...")
-=======
->>>>>>> 45718959
 
     def modify_gauntlet(self, modifier, duration=0):
         """
@@ -319,7 +306,6 @@
         return f"\n{header}\n\n{''.join(desc_lines)}\n{footer}"
 
     def format_description(self, desc):
-<<<<<<< HEAD
         """
         Format the description with proper paragraph handling and indentation.
         """
@@ -340,26 +326,12 @@
                     formatted_lines.append(wrap_ansi('    ' + line.strip(), width=76))
             
             formatted_paragraphs.append('\n'.join(formatted_lines))
-=======
-        """Format room description with paragraph breaks and tabs."""
-        if not desc:
-            return ""
-        
-        # Convert to string and process ANSI
-        desc = str(desc)
-        
-        # Process tabs first
-        lines = []
-        for line in desc.split('\n'):
-            if line.startswith('%t') or line.startswith('%T'):
-                line = '    ' + line[2:]  # Replace tab with 4 spaces and remove the %t/%T
-            lines.append(line)
+
         
         # Rejoin lines and handle other formatting
         desc = '\n'.join(lines)
         desc = desc.replace('%R', '\n')
         desc = desc.replace('%r', '\n')
->>>>>>> 45718959
         
         # Split into paragraphs and rejoin with proper spacing
         paragraphs = [p.strip() for p in desc.split('\n') if p.strip()]
