<<<<<<< HEAD
from evennia.objects.objects import DefaultRoom
=======
from evennia import DefaultRoom
from evennia.utils.utils import make_iter
>>>>>>> 55d49392
from evennia.utils.ansi import ANSIString
from evennia.utils.search import search_channel
from world.wod20th.utils.ansi_utils import wrap_ansi
from world.wod20th.utils.formatting import header, footer, divider
<<<<<<< HEAD
=======
from datetime import datetime
import random
>>>>>>> 55d49392

class RoomParent(DefaultRoom):

    def get_display_name(self, looker, **kwargs):
        """
        Get the name to display for the character.
        """
        
        name = self.key
        
        if self.db.gradient_name:
            name = ANSIString(self.db.gradient_name)
            if looker.check_permstring("builders"):
                name += f"({self.dbref})"
            return name
        
        # If the looker is builder+ show the dbref
        if looker.check_permstring("builders"):
            name += f"({self.dbref})"

        return name

    def return_appearance(self, looker, **kwargs):
        if not looker:
            return ""

        name = self.get_display_name(looker, **kwargs)
        
        # Check if the looker is in the Umbra or peeking into it
        in_umbra = looker.tags.get("in_umbra", category="state")
        peeking_umbra = kwargs.get("peek_umbra", False)
        
        # Choose the appropriate description
        if (in_umbra or peeking_umbra) and self.db.umbra_desc:
            desc = self.db.umbra_desc
        else:
            desc = self.db.desc

        # Header with room name
<<<<<<< HEAD
        
=======
>>>>>>> 55d49392
        string = header(name, width=78, bcolor="|r", fillchar=ANSIString("|r-|n")) + "\n"
        
        # Process room description
        if desc:
<<<<<<< HEAD
            string += wrap_ansi(desc, 78, left_padding=1) + "\n\n"
=======
            paragraphs = desc.split('%r')
            formatted_paragraphs = []
            for i, p in enumerate(paragraphs):
                if not p.strip():
                    if i > 0 and not paragraphs[i-1].strip():
                        formatted_paragraphs.append('')  # Add blank line for double %r
                    continue
                
                lines = p.split('%t')
                formatted_lines = []
                for j, line in enumerate(lines):
                    if j == 0 and line.strip():
                        formatted_lines.append(wrap_ansi(line.strip(), width=76))
                    elif line.strip():
                        formatted_lines.append(wrap_ansi('    ' + line.strip(), width=76))
                
                formatted_paragraphs.append('\n'.join(formatted_lines))
            
            string += '\n'.join(formatted_paragraphs) + "\n\n"
>>>>>>> 55d49392

        # List all characters in the room
        characters = [
            obj for obj in self.contents 
            if obj.has_account and obj != looker and 
            obj.tags.get("in_umbra", category="state") == looker.tags.get("in_umbra", category="state")
        ]
        if characters:
            string += divider("Characters", width=78, fillchar=ANSIString("|r-|n")) + "\n"
            for character in characters:
                idle_time = self.idle_time_display(character.idle_time)
                if character == looker:
                    idle_time = self.idle_time_display(0)

                shortdesc = character.db.shortdesc
                if shortdesc:
                    shortdesc_str = f"{shortdesc}"
                else:
                    shortdesc_str ="|h|xType '|n+shortdesc <desc>|h|x' to set a short description.|n"

                if len(ANSIString(shortdesc_str).strip()) > 43:
                    shortdesc_str = ANSIString(shortdesc_str)[:43]
                    shortdesc_str = ANSIString(shortdesc_str[:-3] + "...|n")
                else:
                    shortdesc_str = ANSIString(shortdesc_str).ljust(43, ' ')
                
                string += ANSIString(f" {character.get_display_name(looker).ljust(25)} {ANSIString(idle_time).rjust(7)}|n {shortdesc_str}\n")

        # List all objects in the room
        objects = [obj for obj in self.contents if not obj.has_account and not obj.destination]
        if objects:
            string += divider("Objects", width=78, fillchar=ANSIString("|r-|n")) + "\n"
            
            # get shordesc or dhoe s blsnk string
            for obj in objects:
                if obj.db.shortdesc:
                    shortdesc = obj.db.shortdesc
                else:
                    shortdesc = ""


            # if looker builder+ show dbref.

                string +=" "+  ANSIString(f"{obj.get_display_name(looker)}").ljust(25) + ANSIString(f"{shortdesc}") .ljust(53, ' ') + "\n"

        # List all exits
        exits = [ex for ex in self.contents if ex.destination]
        if exits:
<<<<<<< HEAD
            string += divider("Exits", width=78, fillchar=ANSIString("|r-|n")) + "\n"
=======
            direction_strings = []
>>>>>>> 55d49392
            exit_strings = []
            for exit in exits:
                aliases = exit.aliases.all() or []
                exit_name = exit.get_display_name(looker)
<<<<<<< HEAD
                # get the shortest alias in the array.
                short = min(aliases, key=len) if aliases else ""
                
                exit_strings.append(ANSIString(f" <|y{short.upper()}|n> {exit_name}"))

            # Split into two columns
            half = (len(exit_strings) + 1) // 2
            col1 = exit_strings[:half]
            col2 = exit_strings[half:]

            # Create two-column format
            for i in range(max(len(col1), len(col2))):
                col1_str = col1[i] if i < len(col1) else ANSIString("")
                col2_str = col2[i] if i < len(col2) else ANSIString("")
                string += f"{col1_str.ljust(38)} {col2_str}\n"

        string += footer(width=78, fillchar=ANSIString("|r-|n"))
=======
                short = min(aliases, key=len) if aliases else ""
                
                exit_string = ANSIString(f" <|y{short.upper()}|n> {exit_name}")
                
                if any(word in exit_name for word in ['Sector', 'District', 'Neighborhood']):
                    direction_strings.append(exit_string)
                else:
                    exit_strings.append(exit_string)

            # Display Directions
            if direction_strings:
                string += divider("Directions", width=78, fillchar=ANSIString("|r-|n")) + "\n"
                string += self.format_exit_columns(direction_strings)

            # Display Exits
            if exit_strings:
                string += divider("Exits", width=78, fillchar=ANSIString("|r-|n")) + "\n"
                string += self.format_exit_columns(exit_strings) + "\n"

        # Get room type and resources
        room_type = self.db.roomtype or "Unknown"
        resources = self.db.resources
        resources_str = f"Res:{resources}" if resources is not None else ""

        # Create the footer with room type and resources
        footer_text = f"{resources_str}, {room_type}".strip(", ")
        footer_length = len(ANSIString(footer_text))
        padding = 78 - footer_length - 2  # -2 for the brackets

        string += ANSIString(f"|r{'-' * padding}[|c{footer_text}|r]|n")
>>>>>>> 55d49392

        return string

    def format_exit_columns(self, exit_strings):
        # Split into two columns
        half = (len(exit_strings) + 1) // 2
        col1 = exit_strings[:half]
        col2 = exit_strings[half:]

        # Create two-column format
        formatted_string = ""
        for i in range(max(len(col1), len(col2))):
            col1_str = col1[i] if i < len(col1) else ANSIString("")
            col2_str = col2[i] if i < len(col2) else ANSIString("")
            formatted_string += f"{col1_str.ljust(38)} {col2_str}\n"
        
        return formatted_string

    def idle_time_display(self, idle_time):
        """
        Formats the idle time display.
        """
        idle_time = int(idle_time)  # Convert to int
        if idle_time < 60:
            time_str = f"{idle_time}s"
        elif idle_time < 3600:
            time_str = f"{idle_time // 60}m"
        else:
            time_str = f"{idle_time // 3600}h"

        # Color code based on idle time intervals  well use Xterm 256 colors |[[0-255]
        # We'll go with the most natural time interval for now.
        # Maybe something that slowly increases.  1m (bright green) 5m (Dark green) 15m (Yellow) 30m (red) 1h+ (bright grey)

        if idle_time < 60:
            color = "|g"
        elif idle_time < 300:
            color = "|G"
        elif idle_time < 900:
            color = "|y"
        elif idle_time < 1800:
            color = "|r"
        else:
            color = "|h|x"

        return f"{color}{time_str}|n"

<<<<<<< HEAD

=======
    def get_gauntlet_difficulty(self):
        """
        Returns the Gauntlet difficulty for this room.
        Override this method to set custom difficulties for specific rooms.
        """
        return self.db.gauntlet_difficulty or 6  # Default difficulty

    def peek_umbra(self, character):
        """
        Allows a character to peek into the Umbra.
        """
        difficulty = self.get_gauntlet_difficulty() + 2
        success = self.roll_gnosis(character, difficulty)
        
        if success:
            if self.db.umbra_desc:
                # Format the Umbra description
                umbra_header = header("Umbra Vision", width=78, fillchar=ANSIString("|r-|n"))
                formatted_desc = self.format_description(self.db.umbra_desc)
                umbra_footer = footer(width=78, fillchar=ANSIString("|r-|n"))
                
                return f"You successfully pierce the Gauntlet and glimpse into the Umbra:\n\n{umbra_header}\n{formatted_desc}\n{umbra_footer}"
            else:
                return "You successfully pierce the Gauntlet, but there's nothing unusual to see in the Umbra here."
        else:
            return "You fail to pierce the Gauntlet and see into the Umbra."

    def format_description(self, desc):
        """
        Format the description with proper paragraph handling and indentation.
        """
        paragraphs = desc.split('%r')
        formatted_paragraphs = []
        for i, p in enumerate(paragraphs):
            if not p.strip():
                if i > 0 and not paragraphs[i-1].strip():
                    formatted_paragraphs.append('')  # Add blank line for double %r
                continue
            
            lines = p.split('%t')
            formatted_lines = []
            for j, line in enumerate(lines):
                if j == 0 and line.strip():
                    formatted_lines.append(wrap_ansi(line.strip(), width=76))
                elif line.strip():
                    formatted_lines.append(wrap_ansi('    ' + line.strip(), width=76))
            
            formatted_paragraphs.append('\n'.join(formatted_lines))
        
        return '\n\n'.join(formatted_paragraphs)

    def msg_contents(self, text=None, exclude=None, from_obj=None, mapping=None, **kwargs):
        """
        Send a message to all objects inside the room, excluding the sender and those in a different plane.
        """
        contents = self.contents
        if exclude:
            exclude = make_iter(exclude)
            contents = [obj for obj in contents if obj not in exclude]

        for obj in contents:
            if hasattr(obj, 'is_character') and obj.is_character:
                # Check if the character is in the same plane (Umbra or material)
                if from_obj and hasattr(from_obj, 'tags'):
                    sender_in_umbra = from_obj.tags.get("in_umbra", category="state")
                    receiver_in_umbra = obj.tags.get("in_umbra", category="state")
                    
                    if sender_in_umbra != receiver_in_umbra:
                        continue  # Skip this character if they're in a different plane

            obj.msg(text=text, from_obj=from_obj, mapping=mapping, **kwargs)

    def step_sideways(self, character):
        """
        Allows a character to step sideways into the Umbra.
        """
        difficulty = self.get_gauntlet_difficulty()
        successes, ones = self.roll_gnosis(character, difficulty)
        
        if successes > 0:
            character.tags.remove("in_material", category="state")
            character.tags.add("in_umbra", category="state")
            character.msg("You successfully step sideways into the Umbra.")
            self.msg_contents(f"{character.name} shimmers and fades from view as they step into the Umbra.", exclude=character, from_obj=character)
            return True
        elif successes == 0 and ones > 0:
            # Botch
            character.msg("You catastrophically fail to step sideways into the Umbra.")
            self.msg_contents(f"{character.name} seems to flicker for a moment, but remains in place.", exclude=character, from_obj=character)
            
            # Announce the botch on the mudinfo channel
            mudinfo = search_channel("mudinfo")
            if mudinfo:
                mudinfo[0].msg(f"|rBOTCH!!!|n {character.name} botched their attempt to step sideways in {self.name}.")
            
            return False
        else:
            character.msg("You fail to step sideways into the Umbra.")
            return False

    def return_from_umbra(self, character):
        """
        Allows a character to return from the Umbra to the material world.
        """
        difficulty = self.get_gauntlet_difficulty()
        successes, ones = self.roll_gnosis(character, difficulty)
        
        if successes > 0:
            character.tags.remove("in_umbra", category="state")
            character.tags.add("in_material", category="state")
            character.msg("You step back into the material world.")
            self.msg_contents(f"{character.name} shimmers into view as they return from the Umbra.", exclude=character, from_obj=character)
            return True
        elif successes == 0 and ones > 0:
            # Botch
            character.msg("You catastrophically fail to return from the Umbra.")
            
            # Announce the botch on the mudinfo channel
            mudinfo = search_channel("mudinfo")
            if mudinfo:
                mudinfo[0].msg(f"|rBOTCH!!!|n {character.name} botched their attempt to return from the Umbra in {self.name}.")
            
            return False
        else:
            character.msg("You fail to return from the Umbra.")
            return False

    def roll_gnosis(self, character, difficulty):
        """
        Simulates a Gnosis roll for the character.
        Returns a tuple of (successes, ones).
        """
        stats = character.db.stats
        if not stats or 'pools' not in stats or 'dual' not in stats['pools'] or 'Gnosis' not in stats['pools']['dual']:
            character.msg("Error: Gnosis attribute not found. Please contact an admin.")
            return 0, 0
        
        gnosis = stats['pools']['dual']['Gnosis']['perm']
        if gnosis is None:
            character.msg("Error: Permanent Gnosis value is None. Please contact an admin.")
            return 0, 0
        
        # Convert gnosis to an integer if it's stored as a string
        if isinstance(gnosis, str):
            try:
                gnosis = int(gnosis)
            except ValueError:
                character.msg("Error: Invalid Gnosis value. Please contact an admin.")
                return 0, 0
        
        successes = 0
        ones = 0
        for _ in range(gnosis):
            roll = random.randint(1, 10)
            if roll >= difficulty:
                successes += 1
            elif roll == 1:
                ones += 1
        
        character.msg(f"Gnosis Roll: {successes} successes against difficulty {difficulty}")
        return successes, ones
    
>>>>>>> 55d49392
    def initialize(self):
        """
        Initialize default attributes if they haven't been set yet.
        This method can be called on already created objects.
        """
        if not self.attributes.has("initialized"):
            # Initialize attributes
            self.db.location_type = None  # "District", "Sector", "Neighborhood", or "Site"
            self.db.order = 0
            self.db.infrastructure = 0
            self.db.resolve = 0
            self.db.resources = {}  # Empty dict for resources
            self.db.owners = []
            self.db.sub_locations = []
<<<<<<< HEAD
=======
            self.db.roll_log = []  # Initialize an empty list for roll logs
>>>>>>> 55d49392
            self.db.initialized = True  # Mark this room as initialized
            self.save()  # Save immediately to avoid ID-related issues

    def at_object_creation(self):
        """
<<<<<<< HEAD
        Called when the object is first created. Initialize is deferred until after saving.
        """
        self.initialize()
=======
        Called when the room is first created.
        """
        super().at_object_creation()
        self.db.unfindable = False  # Add this line
        self.db.fae_desc = ""
>>>>>>> 55d49392

    def set_as_district(self):
        self.initialize()
        self.db.location_type = "District"

    def set_as_sector(self):
        self.initialize()
        self.db.location_type = "Sector"

    def set_as_neighborhood(self):
        self.initialize()
        self.db.location_type = "Neighborhood"
        self.db.order = 5
        self.db.infrastructure = 5
        self.db.resolve = 5

    def set_as_site(self):
        self.initialize()
        self.db.location_type = "Site"

    def add_sub_location(self, sub_location):
        """
        Add a sub-location to this room. Automatically sets the type of the sub-location.
        """
        self.initialize()
        sub_location.initialize()

        if self.db.location_type == "District":
            sub_location.set_as_sector()
        elif self.db.location_type == "Sector":
            sub_location.set_as_neighborhood()
        elif self.db.location_type == "Neighborhood":
            sub_location.set_as_site()

        self.db.sub_locations.append(sub_location)
        sub_location.db.parent_location = self
        self.save()  # Ensure changes are saved

    def remove_sub_location(self, sub_location):
        """
        Remove a sub-location from this room.
        """
        self.initialize()
        sub_location.initialize()
        if sub_location in self.db.sub_locations:
            self.db.sub_locations.remove(sub_location)
            sub_location.db.parent_location = None
            self.save()  # Ensure changes are saved

    def get_sub_locations(self):
        self.initialize()
        return self.db.sub_locations

    def update_values(self):
        """
        Update the Order, Infrastructure, and Resolve values based on the averages of sub-locations.
        Only applies if this room is a District or Sector.
        """
        self.initialize()
        if self.db.location_type in ["District", "Sector"]:
            sub_locations = self.get_sub_locations()
            if sub_locations:
                averages = {
                    "avg_order": sum(loc.db.order for loc in sub_locations) / len(sub_locations),
                    "avg_infrastructure": sum(loc.db.infrastructure for loc in sub_locations) / len(sub_locations),
                    "avg_resolve": sum(loc.db.resolve for loc in sub_locations) / len(sub_locations),
                }
                self.db.order = averages['avg_order']
                self.db.infrastructure = averages['avg_infrastructure']
                self.db.resolve = averages['avg_resolve']
            else:
                self.db.order = 0
                self.db.infrastructure = 0
                self.db.resolve = 0
            self.save()

    def save(self, *args, **kwargs):
        """
        Overriding save to ensure initialization happens after the object is fully created.
        """
        super().save(*args, **kwargs)
        self.initialize()
        if self.db.location_type in ["Sector", "Neighborhood"] and hasattr(self.db, "parent_location"):
            self.db.parent_location.update_values()

    def increase_order(self, amount=1):
        self.db.order += amount
        self.save()

    def decrease_order(self, amount=1):
        self.db.order = max(0, self.db.order - amount)
        self.save()

    def set_order(self, value):
        self.db.order = value
        self.save()

    def increase_infrastructure(self, amount=1):
        self.db.infrastructure += amount
        self.save()

    def decrease_infrastructure(self, amount=1):
        self.db.infrastructure = max(0, self.db.infrastructure - amount)
        self.save()

    def set_infrastructure(self, value):
        self.db.infrastructure = value
        self.save()

    def increase_resolve(self, amount=1):
        self.db.resolve += amount
        self.save()

    def decrease_resolve(self, amount=1):
        self.db.resolve = max(0, self.db.resolve - amount)
        self.save()

    def set_resolve(self, value):
        self.db.resolve = value
        self.save()

    def add_owner(self, owner):
        self.initialize()
        if owner not in self.db.owners:
            self.db.owners.append(owner)
            self.save()

    def remove_owner(self, owner):
        self.initialize()
        if owner in self.db.owners:
            self.db.owners.remove(owner)
            self.save()

    def display_hierarchy(self, depth=0):
        """
        Display the hierarchy of locations.
        """
        self.initialize()
        indent = "  " * depth
        self.msg(f"{indent}- {self.key} ({self.db.location_type})")
        for sub_loc in self.get_sub_locations():
<<<<<<< HEAD
            sub_loc.display_hierarchy(depth + 1)
=======
            sub_loc.display_hierarchy(depth + 1)

    def log_roll(self, roller, roll_description, result):
        """
        Log a roll made in this room.
        """
        self.initialize()
        
        # Use the game time if available, otherwise use the current system time
        if hasattr(self.db, 'gametime') and self.db.gametime is not None and hasattr(self.db.gametime, 'time'):
            timestamp = self.db.gametime.time()
        else:
            timestamp = datetime.now()

        log_entry = {
            "roller": roller,
            "description": roll_description,
            "result": result,
            "timestamp": timestamp
        }
        self.db.roll_log.append(log_entry)
        if len(self.db.roll_log) > 10:
            self.db.roll_log.pop(0)  # Remove the oldest entry if we have more than 10
        self.save()

    def get_roll_log(self):
        """
        Return the roll log for this room.
        """
        self.initialize()
        return self.db.roll_log

    def get_fae_description(self):
        """Get the fae description of the room."""
        return self.db.fae_desc or "This place has no special fae aspect."

    def set_fae_description(self, description):
        """Set the fae description of the room."""
        self.db.fae_desc = description

class Room(RoomParent):
    pass
>>>>>>> 55d49392
<|MERGE_RESOLUTION|>--- conflicted
+++ resolved
@@ -1,18 +1,11 @@
-<<<<<<< HEAD
-from evennia.objects.objects import DefaultRoom
-=======
 from evennia import DefaultRoom
 from evennia.utils.utils import make_iter
->>>>>>> 55d49392
 from evennia.utils.ansi import ANSIString
 from evennia.utils.search import search_channel
 from world.wod20th.utils.ansi_utils import wrap_ansi
 from world.wod20th.utils.formatting import header, footer, divider
-<<<<<<< HEAD
-=======
 from datetime import datetime
 import random
->>>>>>> 55d49392
 
 class RoomParent(DefaultRoom):
 
@@ -52,17 +45,10 @@
             desc = self.db.desc
 
         # Header with room name
-<<<<<<< HEAD
-        
-=======
->>>>>>> 55d49392
         string = header(name, width=78, bcolor="|r", fillchar=ANSIString("|r-|n")) + "\n"
         
         # Process room description
         if desc:
-<<<<<<< HEAD
-            string += wrap_ansi(desc, 78, left_padding=1) + "\n\n"
-=======
             paragraphs = desc.split('%r')
             formatted_paragraphs = []
             for i, p in enumerate(paragraphs):
@@ -82,7 +68,6 @@
                 formatted_paragraphs.append('\n'.join(formatted_lines))
             
             string += '\n'.join(formatted_paragraphs) + "\n\n"
->>>>>>> 55d49392
 
         # List all characters in the room
         characters = [
@@ -131,34 +116,11 @@
         # List all exits
         exits = [ex for ex in self.contents if ex.destination]
         if exits:
-<<<<<<< HEAD
-            string += divider("Exits", width=78, fillchar=ANSIString("|r-|n")) + "\n"
-=======
             direction_strings = []
->>>>>>> 55d49392
             exit_strings = []
             for exit in exits:
                 aliases = exit.aliases.all() or []
                 exit_name = exit.get_display_name(looker)
-<<<<<<< HEAD
-                # get the shortest alias in the array.
-                short = min(aliases, key=len) if aliases else ""
-                
-                exit_strings.append(ANSIString(f" <|y{short.upper()}|n> {exit_name}"))
-
-            # Split into two columns
-            half = (len(exit_strings) + 1) // 2
-            col1 = exit_strings[:half]
-            col2 = exit_strings[half:]
-
-            # Create two-column format
-            for i in range(max(len(col1), len(col2))):
-                col1_str = col1[i] if i < len(col1) else ANSIString("")
-                col2_str = col2[i] if i < len(col2) else ANSIString("")
-                string += f"{col1_str.ljust(38)} {col2_str}\n"
-
-        string += footer(width=78, fillchar=ANSIString("|r-|n"))
-=======
                 short = min(aliases, key=len) if aliases else ""
                 
                 exit_string = ANSIString(f" <|y{short.upper()}|n> {exit_name}")
@@ -189,7 +151,6 @@
         padding = 78 - footer_length - 2  # -2 for the brackets
 
         string += ANSIString(f"|r{'-' * padding}[|c{footer_text}|r]|n")
->>>>>>> 55d49392
 
         return string
 
@@ -237,172 +198,7 @@
 
         return f"{color}{time_str}|n"
 
-<<<<<<< HEAD
-
-=======
-    def get_gauntlet_difficulty(self):
-        """
-        Returns the Gauntlet difficulty for this room.
-        Override this method to set custom difficulties for specific rooms.
-        """
-        return self.db.gauntlet_difficulty or 6  # Default difficulty
-
-    def peek_umbra(self, character):
-        """
-        Allows a character to peek into the Umbra.
-        """
-        difficulty = self.get_gauntlet_difficulty() + 2
-        success = self.roll_gnosis(character, difficulty)
-        
-        if success:
-            if self.db.umbra_desc:
-                # Format the Umbra description
-                umbra_header = header("Umbra Vision", width=78, fillchar=ANSIString("|r-|n"))
-                formatted_desc = self.format_description(self.db.umbra_desc)
-                umbra_footer = footer(width=78, fillchar=ANSIString("|r-|n"))
-                
-                return f"You successfully pierce the Gauntlet and glimpse into the Umbra:\n\n{umbra_header}\n{formatted_desc}\n{umbra_footer}"
-            else:
-                return "You successfully pierce the Gauntlet, but there's nothing unusual to see in the Umbra here."
-        else:
-            return "You fail to pierce the Gauntlet and see into the Umbra."
-
-    def format_description(self, desc):
-        """
-        Format the description with proper paragraph handling and indentation.
-        """
-        paragraphs = desc.split('%r')
-        formatted_paragraphs = []
-        for i, p in enumerate(paragraphs):
-            if not p.strip():
-                if i > 0 and not paragraphs[i-1].strip():
-                    formatted_paragraphs.append('')  # Add blank line for double %r
-                continue
-            
-            lines = p.split('%t')
-            formatted_lines = []
-            for j, line in enumerate(lines):
-                if j == 0 and line.strip():
-                    formatted_lines.append(wrap_ansi(line.strip(), width=76))
-                elif line.strip():
-                    formatted_lines.append(wrap_ansi('    ' + line.strip(), width=76))
-            
-            formatted_paragraphs.append('\n'.join(formatted_lines))
-        
-        return '\n\n'.join(formatted_paragraphs)
-
-    def msg_contents(self, text=None, exclude=None, from_obj=None, mapping=None, **kwargs):
-        """
-        Send a message to all objects inside the room, excluding the sender and those in a different plane.
-        """
-        contents = self.contents
-        if exclude:
-            exclude = make_iter(exclude)
-            contents = [obj for obj in contents if obj not in exclude]
-
-        for obj in contents:
-            if hasattr(obj, 'is_character') and obj.is_character:
-                # Check if the character is in the same plane (Umbra or material)
-                if from_obj and hasattr(from_obj, 'tags'):
-                    sender_in_umbra = from_obj.tags.get("in_umbra", category="state")
-                    receiver_in_umbra = obj.tags.get("in_umbra", category="state")
-                    
-                    if sender_in_umbra != receiver_in_umbra:
-                        continue  # Skip this character if they're in a different plane
-
-            obj.msg(text=text, from_obj=from_obj, mapping=mapping, **kwargs)
-
-    def step_sideways(self, character):
-        """
-        Allows a character to step sideways into the Umbra.
-        """
-        difficulty = self.get_gauntlet_difficulty()
-        successes, ones = self.roll_gnosis(character, difficulty)
-        
-        if successes > 0:
-            character.tags.remove("in_material", category="state")
-            character.tags.add("in_umbra", category="state")
-            character.msg("You successfully step sideways into the Umbra.")
-            self.msg_contents(f"{character.name} shimmers and fades from view as they step into the Umbra.", exclude=character, from_obj=character)
-            return True
-        elif successes == 0 and ones > 0:
-            # Botch
-            character.msg("You catastrophically fail to step sideways into the Umbra.")
-            self.msg_contents(f"{character.name} seems to flicker for a moment, but remains in place.", exclude=character, from_obj=character)
-            
-            # Announce the botch on the mudinfo channel
-            mudinfo = search_channel("mudinfo")
-            if mudinfo:
-                mudinfo[0].msg(f"|rBOTCH!!!|n {character.name} botched their attempt to step sideways in {self.name}.")
-            
-            return False
-        else:
-            character.msg("You fail to step sideways into the Umbra.")
-            return False
-
-    def return_from_umbra(self, character):
-        """
-        Allows a character to return from the Umbra to the material world.
-        """
-        difficulty = self.get_gauntlet_difficulty()
-        successes, ones = self.roll_gnosis(character, difficulty)
-        
-        if successes > 0:
-            character.tags.remove("in_umbra", category="state")
-            character.tags.add("in_material", category="state")
-            character.msg("You step back into the material world.")
-            self.msg_contents(f"{character.name} shimmers into view as they return from the Umbra.", exclude=character, from_obj=character)
-            return True
-        elif successes == 0 and ones > 0:
-            # Botch
-            character.msg("You catastrophically fail to return from the Umbra.")
-            
-            # Announce the botch on the mudinfo channel
-            mudinfo = search_channel("mudinfo")
-            if mudinfo:
-                mudinfo[0].msg(f"|rBOTCH!!!|n {character.name} botched their attempt to return from the Umbra in {self.name}.")
-            
-            return False
-        else:
-            character.msg("You fail to return from the Umbra.")
-            return False
-
-    def roll_gnosis(self, character, difficulty):
-        """
-        Simulates a Gnosis roll for the character.
-        Returns a tuple of (successes, ones).
-        """
-        stats = character.db.stats
-        if not stats or 'pools' not in stats or 'dual' not in stats['pools'] or 'Gnosis' not in stats['pools']['dual']:
-            character.msg("Error: Gnosis attribute not found. Please contact an admin.")
-            return 0, 0
-        
-        gnosis = stats['pools']['dual']['Gnosis']['perm']
-        if gnosis is None:
-            character.msg("Error: Permanent Gnosis value is None. Please contact an admin.")
-            return 0, 0
-        
-        # Convert gnosis to an integer if it's stored as a string
-        if isinstance(gnosis, str):
-            try:
-                gnosis = int(gnosis)
-            except ValueError:
-                character.msg("Error: Invalid Gnosis value. Please contact an admin.")
-                return 0, 0
-        
-        successes = 0
-        ones = 0
-        for _ in range(gnosis):
-            roll = random.randint(1, 10)
-            if roll >= difficulty:
-                successes += 1
-            elif roll == 1:
-                ones += 1
-        
-        character.msg(f"Gnosis Roll: {successes} successes against difficulty {difficulty}")
-        return successes, ones
-    
->>>>>>> 55d49392
+
     def initialize(self):
         """
         Initialize default attributes if they haven't been set yet.
@@ -417,26 +213,14 @@
             self.db.resources = {}  # Empty dict for resources
             self.db.owners = []
             self.db.sub_locations = []
-<<<<<<< HEAD
-=======
-            self.db.roll_log = []  # Initialize an empty list for roll logs
->>>>>>> 55d49392
             self.db.initialized = True  # Mark this room as initialized
             self.save()  # Save immediately to avoid ID-related issues
 
     def at_object_creation(self):
         """
-<<<<<<< HEAD
         Called when the object is first created. Initialize is deferred until after saving.
         """
         self.initialize()
-=======
-        Called when the room is first created.
-        """
-        super().at_object_creation()
-        self.db.unfindable = False  # Add this line
-        self.db.fae_desc = ""
->>>>>>> 55d49392
 
     def set_as_district(self):
         self.initialize()
@@ -578,49 +362,4 @@
         indent = "  " * depth
         self.msg(f"{indent}- {self.key} ({self.db.location_type})")
         for sub_loc in self.get_sub_locations():
-<<<<<<< HEAD
-            sub_loc.display_hierarchy(depth + 1)
-=======
-            sub_loc.display_hierarchy(depth + 1)
-
-    def log_roll(self, roller, roll_description, result):
-        """
-        Log a roll made in this room.
-        """
-        self.initialize()
-        
-        # Use the game time if available, otherwise use the current system time
-        if hasattr(self.db, 'gametime') and self.db.gametime is not None and hasattr(self.db.gametime, 'time'):
-            timestamp = self.db.gametime.time()
-        else:
-            timestamp = datetime.now()
-
-        log_entry = {
-            "roller": roller,
-            "description": roll_description,
-            "result": result,
-            "timestamp": timestamp
-        }
-        self.db.roll_log.append(log_entry)
-        if len(self.db.roll_log) > 10:
-            self.db.roll_log.pop(0)  # Remove the oldest entry if we have more than 10
-        self.save()
-
-    def get_roll_log(self):
-        """
-        Return the roll log for this room.
-        """
-        self.initialize()
-        return self.db.roll_log
-
-    def get_fae_description(self):
-        """Get the fae description of the room."""
-        return self.db.fae_desc or "This place has no special fae aspect."
-
-    def set_fae_description(self, description):
-        """Set the fae description of the room."""
-        self.db.fae_desc = description
-
-class Room(RoomParent):
-    pass
->>>>>>> 55d49392
+            sub_loc.display_hierarchy(depth + 1)