from evennia.objects.objects import DefaultCharacter
from evennia.utils.ansi import ANSIString
from world.wod20th.models import Stat
import re
import random

class Character(DefaultCharacter):
    

    def at_object_creation(self):
        """
        Called only when first created.
        """
        self.db.speaking_language = None
        self.db.stats = {}
        self.db.gradient_name = None

    
    def get_display_name(self, looker, **kwargs):
        """
        Get the name to display for the character.
        """
        name = self.key
        
        if self.db.gradient_name:
            name = ANSIString(self.db.gradient_name)
            if looker.check_permstring("builders"):
                name += f"({self.dbref})"
            return name
        
        # If the looker is builder+ show the dbref
        if looker.check_permstring("builders"):
            name += f"({self.dbref})"

        return name

    def get_languages(self):
        """
        Get the character's known languages from their merits.
        """
        return_langs = []
        if not hasattr(self.db, "stats") or not self.db.stats: # Check if the character has stats
            self.db.stats = {}
        merits = self.db.stats.get('merits', {}).get('social', {}).get('Merits', [])
        for merit in merits:
            if merit.startswith('Language'):
                return_langs.append(merit.split('(')[1].split(')')[0])
        return return_langs

    def set_speaking_language(self, language_name):
        """
        Set the character's currently speaking language.
        """
        if language_name.lower().strip() == "none":
            self.db.speaking_language = None
            return
        # Check if the character knows the language case insensitively.  Lowercasse the language name
        language_name = language_name.lower().strip()
        # use get_languages() to get the list of languages and lowercase them
        languages = [lang.lower() for lang in self.get_languages()]

        if language_name in languages:
            self.db.speaking_language = language_name.capitalize()
        else:
            raise ValueError(f"You don't know the language: {language_name}")

    def get_speaking_language(self):
        """
        Get the character's currently speaking language.
        """
        return self.db.speaking_language

    def detect_tone(self, message):
        """
        Detect the tone of the message based on punctuation and keywords.
        """
        if message.endswith('!'):
            return "excitedly"
        elif message.endswith('?'):
            return "questioningly"
        elif any(word in message.lower() for word in ['hello', 'hi', 'hey', 'greetings']):
            return "in greeting"
        elif any(word in message.lower() for word in ['goodbye', 'bye', 'farewell']):
            return "in farewell"
        elif any(word in message.lower() for word in ['please', 'thank', 'thanks']):
            return "politely"
        elif any(word in message.lower() for word in ['sorry', 'apologize']):
            return "apologetically"
        else:
            return None  # No specific tone detected

    def mask_language(self, message, language):
        """
        Mask the language in the message with more dynamic responses.
        """
        words = len(message.split())
        tone = self.detect_tone(message)

        if words <= 3:
            options = [
                f"<< mutters a few words in {language} >>",
                f"<< something brief in {language} >>",
                f"<< speaks a short {language} phrase >>",
            ]
        elif words <= 10:
            options = [
                f"<< speaks a sentence in {language} >>",
                f"<< a {language} phrase >>",
                f"<< conveys a short message in {language} >>",
            ]
        else:
            options = [
                f"<< gives a lengthy explanation in {language} >>",
                f"<< engages in an extended {language} dialogue >>",
                f"<< speaks at length in {language} >>",
            ]

        masked = random.choice(options)
        
        if tone:
            masked = f"{masked[:-3]}, {tone} >>"

        return masked

    def prepare_say(self, message, language_only=False):
        """
        Prepare the messages for the say command, handling tilde-based language switching.
        """
        use_language = message.lstrip().startswith('~')
        name = self.db.gradient_name if self.db.gradient_name else self.name
        language = self.get_speaking_language()
        
        if use_language:
            # strip the tilde from the message
            message = message[1:].lstrip()
            
                       
            if language and not language_only:
                # Preserve the tilde in the message
                masked_message = self.mask_language(message, language)
                msg_self = f'You say, "{message} |w<< in {language} >>|n"'
                msg_understand = f'{name} says, "{message} |w<< in {language} >>|n"'
                msg_not_understand = f'{name} says, "{masked_message}"'
            else:
                msg_self = f'You say, "{message}"'
                msg_understand = f'{name} says, "{message}"'
                msg_not_understand = msg_understand
               
        else:
            msg_self = f'You say, "{message}"'
            msg_understand = f'{name} says, "{message}"'
            msg_not_understand = msg_understand
           
        
        if language_only and language:
            msg_self = f'{message} |w<< in {language} >>|n'
            msg_understand = f'{message} |w<< in {language} >>|n'
            msg_not_understand = f'{self.mask_language(message, language)}'    
        elif language_only:
            msg_self = f'{message}'
            msg_understand = f'{message}'
            msg_not_understand = f'{message}'
            language = None

        else:
            language = None

        return msg_self, msg_understand, msg_not_understand, language



    def at_say(self, message, msg_self=None, msg_location=None, receivers=None, msg_receivers=None, **kwargs):
        """
        Hook method for the say command. This method is called by the say command,
        but doesn't handle the actual message distribution.
        """
        # This method can be empty or contain any additional logic you want to run when a character speaks
        pass

    def at_pose(self, message, msg_self=None, msg_location=None, receivers=None, msg_receivers=None, **kwargs):
        """
        Override the default pose method to use the gradient name, selective language masking, and quote handling.
        """
        if not self.location:
            return

        speaking_language = self.get_speaking_language()
        name = self.db.gradient_name if self.db.gradient_name else self.name
        
        def mask_quotes(match):
            content = match.group(1)
            if content.startswith('~'):
                return f'"{self.mask_language(content[1:], speaking_language)}"'
            return f'"{content}"'

        # Use regex to find and process quoted text
        processed_message = re.sub(r'"(.*?)"', mask_quotes, message)

        if msg_self is None:
            msg_self = f"{name} {message}"  # The poser always understands themselves


        # Create different messages for those who understand and those who don't
        msg_understand = f"{name} {message}"
        msg_not_understand = f"{name} {processed_message}"

        # Send messages to receivers
        for receiver in self.location.contents:
            if receiver != self:
                if speaking_language and speaking_language in receiver.get_languages():
                    receiver.msg(msg_understand)
                else:
                    receiver.msg(msg_not_understand)
            else:
                receiver.msg(msg_self)


    def at_emote(self, emote, msg_self=None, msg_location=None, receivers=None, msg_receivers=None, **kwargs):
        """
        Override the default emote method to use the gradient name and language masking.
        """
        if not self.location:
            return

        masked_emote = re.sub(r'"([^"]*)"', lambda m: f'"{self.mask_language(m.group(1))}"', emote)

        if msg_self is None:
            msg_self = f"You emote: {masked_emote}"
        if msg_location is None:
            if self.db.gradient_name:
                gradient_name = ANSIString(self.db.gradient_name)
                msg_location = f"{gradient_name} {masked_emote}"
            else:
                msg_location = f"{self.name} {masked_emote}"

        super().at_emote(masked_emote, msg_self=msg_self, msg_location=msg_location, 
                         receivers=receivers, msg_receivers=msg_receivers, **kwargs)

    def get_stat(self, category, stat_type, stat_name, temp=False):
        """
        Retrieve the value of a stat, considering instances if applicable.
        """
        if not hasattr(self.db, "stats") or not self.db.stats:
            self.db.stats = {}

        category_stats = self.db.stats.get(category, {})
        type_stats = category_stats.get(stat_type, {})

        for full_stat_name, stat in type_stats.items():
            # Check if the base stat name matches the given stat_name
            if full_stat_name.startswith(stat_name):
                return stat['temp'] if temp else stat['perm']
        
        stat = Stat.objects.filter(name=stat_name, category=category, stat_type=stat_type).first()
        if stat:
            return stat.default
        return None

    def set_stat(self, category, stat_type, stat_name, value, temp=False):
        """
        Set the value of a stat, considering instances if applicable.
        """
        if not hasattr(self.db, "stats") or not self.db.stats:
            self.db.stats = {}
        if category not in self.db.stats:
            self.db.stats[category] = {}
        if stat_type not in self.db.stats[category]:
            self.db.stats[category][stat_type] = {}
        if stat_name not in self.db.stats[category][stat_type]:
            self.db.stats[category][stat_type][stat_name] = {'perm': 0, 'temp': 0}
        if temp:
            self.db.stats[category][stat_type][stat_name]['temp'] = value
        else:
            self.db.stats[category][stat_type][stat_name]['perm'] = value
            
    def check_stat_value(self, category, stat_type, stat_name, value, temp=False):
        """
        Check if a value is valid for a stat, considering instances if applicable.
        """
        from world.wod20th.models import Stat  
        stat = Stat.objects.filter(name=stat_name, category=category, stat_type=stat_type).first()
        if stat:
            stat_values = stat.values
            return value in stat_values['temp'] if temp else value in stat_values['perm']
        return False


<<<<<<< HEAD
    def at_post_login(self):
        """
        This hook is called every time the character logs in.
        """
        print("at_post_login is being called")
        super().at_post_login()

        # Check if the character has staff permissions
        if self.locks.check_lockstring(self, "perm(Admin) or perm(Builder) or perm(Immortal)"):
            print("Staff permissions detected")
            self.msg("Welcome back, staff member!")
            
            # List jobs assigned to this character
            account = self.account if hasattr(self, 'account') else self
            jobs = Job.objects.filter(assignee=account, status__in=['open', 'claimed'])

            if jobs.exists():
                self.msg("Jobs assigned to you:")
                table = evtable.EvTable("ID", "Title", "Status", "Requester", "Queue")
                for job in jobs:
                    table.add_row(
                        job.id, job.title, job.status,
                        job.requester.key, job.queue.name if job.queue else "None"
                    )
                self.msg(table)
            else:
                self.msg("You have no assigned jobs.")
        else:
            print("No staff permissions detected")

        # Automatically run the +queue/list command
        self.execute_cmd("+queue/list")
        self.msg("Queue list has been displayed.")
=======
    def colorize_name(self, message):
        """
        Replace instances of the character's name with their gradient name in the message.
        """
        if self.db.gradient_name:
            gradient_name = ANSIString(self.db.gradient_name)
            return message.replace(self.name, str(gradient_name))
        return message
>>>>>>> 2ee6e5f5
<|MERGE_RESOLUTION|>--- conflicted
+++ resolved
@@ -285,7 +285,6 @@
         return False
 
 
-<<<<<<< HEAD
     def at_post_login(self):
         """
         This hook is called every time the character logs in.
@@ -319,7 +318,8 @@
         # Automatically run the +queue/list command
         self.execute_cmd("+queue/list")
         self.msg("Queue list has been displayed.")
-=======
+
+
     def colorize_name(self, message):
         """
         Replace instances of the character's name with their gradient name in the message.
@@ -327,5 +327,4 @@
         if self.db.gradient_name:
             gradient_name = ANSIString(self.db.gradient_name)
             return message.replace(self.name, str(gradient_name))
-        return message
->>>>>>> 2ee6e5f5
+        return message