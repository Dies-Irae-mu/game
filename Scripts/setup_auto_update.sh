#!/bin/bash

<<<<<<< HEAD
# Script to set up auto-update and auto-restore cron jobs for Evennia server
# This script creates cron jobs to automatically update, restart, and restore the Evennia server

# Get the directory of this script
SCRIPT_DIR="$(cd "$(dirname "${BASH_SOURCE[0]}")" && pwd)"

# Source the configuration file
if [ -f "$SCRIPT_DIR/config.sh" ]; then
    source "$SCRIPT_DIR/config.sh"
else
    echo "Error: Configuration file not found: $SCRIPT_DIR/config.sh"
    exit 1
fi
=======
# Script to set up auto-restore cron job for Evennia server
# This script creates a cron job to automatically restore from the latest backup if needed
>>>>>>> 9b8d74ee

# Function to display usage
usage() {
    echo "Usage: $0 [options]"
    echo "Options:"
    echo "  -b, --branch BRANCH      Git branch to pull from (default: main)"
    echo "  -i, --interval MINUTES   Check interval in minutes (default: 60)"
<<<<<<< HEAD
    echo "  -d, --directory DIR      Game directory path (default: $GAME_DIRECTORY)"
    echo "  -e, --env ENV            Conda environment name (default: $CONDA_ENV)"
=======
    echo "  -d, --directory DIR      Game directory path (default: /root/game)"
    echo "  -e, --env ENV            Conda environment name (default: game_py311)"
>>>>>>> 9b8d74ee
    echo "  -w, --webhook URL        Discord webhook URL for notifications"
    echo "  -h, --help               Display this help message"
    exit 1
}

# Default values
BRANCH="main"
INTERVAL=60
DISCORD_WEBHOOK_URL=""

# Parse command line arguments
while [[ $# -gt 0 ]]; do
    case "$1" in
        -b|--branch)
            BRANCH="$2"
            shift 2
            ;;
        -i|--interval)
            INTERVAL="$2"
            shift 2
            ;;
        -d|--directory)
            GAME_DIRECTORY="$2"
            shift 2
            ;;
        -e|--env)
            CONDA_ENV="$2"
            shift 2
            ;;
        -w|--webhook)
            DISCORD_WEBHOOK_URL="$2"
            shift 2
            ;;
        -h|--help)
            usage
            ;;
        *)
            echo "Unknown option: $1"
            usage
            ;;
    esac
done

# Check if the game directory exists
if [ ! -d "$GAME_DIRECTORY" ]; then
    echo "Error: Game directory does not exist: $GAME_DIRECTORY"
    exit 1
fi

# Check if the game directory is a git repository
if [ ! -d "$GAME_DIRECTORY/.git" ]; then
    echo "Error: Game directory is not a git repository: $GAME_DIRECTORY"
    exit 1
fi

<<<<<<< HEAD
# Create an update script
UPDATE_SCRIPT="$SCRIPT_DIR/update_game.sh"
cat > "$UPDATE_SCRIPT" << EOF
=======
# Get the directory of this script
SCRIPT_DIR="$(cd "$(dirname "${BASH_SOURCE[0]}")" && pwd)"

# Create a temporary restore script
RESTORE_SCRIPT="$SCRIPT_DIR/restore_from_backup.sh"
cat > "$RESTORE_SCRIPT" << EOF
>>>>>>> 9b8d74ee
#!/bin/bash

# Auto-restore script for Evennia server
# This script is called by the cron job to restore from the latest backup if needed

# Source the configuration file
SCRIPT_DIR="\$(cd "\$(dirname "\${BASH_SOURCE[0]}")" && pwd)"
if [ -f "\$SCRIPT_DIR/config.sh" ]; then
    source "\$SCRIPT_DIR/config.sh"
else
    echo "Error: Configuration file not found: \$SCRIPT_DIR/config.sh"
    exit 1
fi

# Set the conda paths
CONDA_BASE="/root/miniconda3"
CONDA_SH="\$CONDA_BASE/etc/profile.d/conda.sh"

# Set the Discord webhook URL
DISCORD_WEBHOOK_URL="$DISCORD_WEBHOOK_URL"

# Set the git branch
BRANCH="$BRANCH"

# Log file
<<<<<<< HEAD
LOG_FILE="\$UPDATE_LOG"
=======
LOG_FILE="/var/log/evennia_restore.log"
>>>>>>> 9b8d74ee

# Function to log messages
log_message() {
    echo "[\$(date '+%Y-%m-%d %H:%M:%S')] \$1" | tee -a "\$LOG_FILE"
}

# Function to send Discord notification
send_discord_notification() {
    local TITLE="\$1"
    local MESSAGE="\$2"
    local COLOR="\$3"
    
    # Check if discord_notify.sh exists
    if [ -f "\$SCRIPT_DIR/discord_notify.sh" ]; then
        # Make sure it's executable
        chmod +x "\$SCRIPT_DIR/discord_notify.sh"
        
        # Send the notification
        if ! "\$SCRIPT_DIR/discord_notify.sh" -w "\$DISCORD_WEBHOOK_URL" -t "\$TITLE" -m "\$MESSAGE" -c "\$COLOR"; then
            log_message "WARNING: Failed to send Discord notification: \$TITLE"
        fi
    else
        log_message "WARNING: Discord notification script not found: \$SCRIPT_DIR/discord_notify.sh"
    fi
}

# Function to find the latest backup
find_latest_backup() {
    local BACKUP_DIR="\$GAME_DIRECTORY/../backups/dated"
    if [ ! -d "\$BACKUP_DIR" ]; then
        log_message "Error: Backup directory does not exist: \$BACKUP_DIR"
        return 1
    fi
    
    # Find the most recent backup file
    local LATEST_BACKUP=\$(ls -t "\$BACKUP_DIR"/backup_*.tar.gz 2>/dev/null | head -n1)
    if [ -z "\$LATEST_BACKUP" ]; then
        log_message "Error: No backup files found in \$BACKUP_DIR"
        return 1
    fi
    
    echo "\$LATEST_BACKUP"
    return 0
}

<<<<<<< HEAD
# Check if there are any changes to pull
git fetch origin "\$BRANCH" || {
    log_message "ERROR: Failed to fetch from origin: \$BRANCH"
    if [ -n "\$DISCORD_WEBHOOK_URL" ]; then
        send_discord_notification "Update Failed" "Failed to fetch from origin: \$BRANCH" "0xe74c3c"
=======
# Function to check if restore is needed
check_if_restore_needed() {
    # Check if the server is running
    if ! timeout 5 bash -c "source '\$CONDA_SH' && conda activate '\$CONDA_ENV' && evennia status" | grep -q "running"; then
        log_message "Server is not running, restore may be needed"
        return 0
    fi
    
    # Check for specific error conditions that indicate restore is needed
    if [ -f "\$GAME_DIRECTORY/server/evennia.db3" ]; then
        if ! sqlite3 "\$GAME_DIRECTORY/server/evennia.db3" "SELECT 1;" &>/dev/null; then
            log_message "Database appears to be corrupted, restore may be needed"
            return 0
        fi
    fi
    
    return 1
}

# Change to the game directory
cd "\$GAME_DIRECTORY" || {
    log_message "ERROR: Failed to change to game directory: \$GAME_DIRECTORY"
    if [ -n "\$DISCORD_WEBHOOK_URL" ]; then
        send_discord_notification "Restore Failed" "Failed to change to game directory: \$GAME_DIRECTORY" "0xe74c3c"
>>>>>>> 9b8d74ee
    fi
    exit 1
}

<<<<<<< HEAD
# Check if there are any changes to pull
if ! git diff --quiet HEAD origin/\$BRANCH; then
    log_message "Changes detected, pulling from origin: \$BRANCH"
=======
# Check if restore is needed
if check_if_restore_needed; then
    log_message "Restore condition detected, attempting to restore from backup"
>>>>>>> 9b8d74ee
    
    # Send Discord notification about the restore
    if [ -n "\$DISCORD_WEBHOOK_URL" ]; then
<<<<<<< HEAD
        send_discord_notification "Update Started" "Pulling changes from origin: \$BRANCH" "0x3498db"
    fi
    
    # Pull the changes
    if ! git pull origin "\$BRANCH"; then
        log_message "ERROR: Failed to pull from origin: \$BRANCH"
        if [ -n "\$DISCORD_WEBHOOK_URL" ]; then
            send_discord_notification "Update Failed" "Failed to pull from origin: \$BRANCH" "0xe74c3c"
=======
        send_discord_notification "Restore Started" "Restore condition detected, attempting to restore from backup" "0x3498db"
    fi
    
    # Find the latest backup
    LATEST_BACKUP=\$(find_latest_backup)
    if [ -z "\$LATEST_BACKUP" ]; then
        log_message "ERROR: Failed to find latest backup"
        if [ -n "\$DISCORD_WEBHOOK_URL" ]; then
            send_discord_notification "Restore Failed" "Failed to find latest backup" "0xe74c3c"
>>>>>>> 9b8d74ee
        fi
        exit 1
    fi
    
    # Create a backup of the current state before restore
    if ! "\$SCRIPT_DIR/backup_game.sh"; then
        log_message "WARNING: Failed to create backup before restore"
        if [ -n "\$DISCORD_WEBHOOK_URL" ]; then
            send_discord_notification "Restore Warning" "Failed to create backup before restore" "0xf39c12"
        fi
    fi
    
    # Extract the backup
    if ! tar -xzf "\$LATEST_BACKUP" -C "\$GAME_DIRECTORY/.."; then
        log_message "ERROR: Failed to extract backup"
        if [ -n "\$DISCORD_WEBHOOK_URL" ]; then
            send_discord_notification "Restore Failed" "Failed to extract backup" "0xe74c3c"
        fi
        exit 1
    fi
    
    # Restart the server
    if ! "\$SCRIPT_DIR/restart_prod.sh"; then
        log_message "ERROR: Failed to restart server after restore"
        if [ -n "\$DISCORD_WEBHOOK_URL" ]; then
            send_discord_notification "Restore Failed" "Failed to restart server after restore" "0xe74c3c"
        fi
        exit 1
    fi
    
    log_message "Server restored and restarted successfully"
    
    # Send Discord notification about the successful restore
    if [ -n "\$DISCORD_WEBHOOK_URL" ]; then
        send_discord_notification "Restore Completed" "Server restored and restarted successfully" "0x2ecc71"
    fi
else
    log_message "No restore needed"
fi

exit 0
EOF

<<<<<<< HEAD
# Create a restore script
RESTORE_SCRIPT="$SCRIPT_DIR/restore_from_backup.sh"
cat > "$RESTORE_SCRIPT" << EOF
#!/bin/bash

# Auto-restore script for Evennia server
# This script is called by the cron job to restore from the latest backup if needed

# Source the configuration file
SCRIPT_DIR="\$(cd "\$(dirname "\${BASH_SOURCE[0]}")" && pwd)"
if [ -f "\$SCRIPT_DIR/config.sh" ]; then
    source "\$SCRIPT_DIR/config.sh"
else
    echo "Error: Configuration file not found: \$SCRIPT_DIR/config.sh"
    exit 1
fi

# Set the Discord webhook URL
DISCORD_WEBHOOK_URL="$DISCORD_WEBHOOK_URL"

# Log file
LOG_FILE="\$RESTORE_LOG"

# Function to log messages
log_message() {
    echo "[\$(date '+%Y-%m-%d %H:%M:%S')] \$1" | tee -a "\$LOG_FILE"
}

# Function to send Discord notification
send_discord_notification() {
    local TITLE="\$1"
    local MESSAGE="\$2"
    local COLOR="\$3"
    
    # Check if discord_notify.sh exists
    if [ -f "\$SCRIPT_DIR/discord_notify.sh" ]; then
        # Make sure it's executable
        chmod +x "\$SCRIPT_DIR/discord_notify.sh"
        
        # Send the notification
        if ! "\$SCRIPT_DIR/discord_notify.sh" -w "\$DISCORD_WEBHOOK_URL" -t "\$TITLE" -m "\$MESSAGE" -c "\$COLOR"; then
            log_message "WARNING: Failed to send Discord notification: \$TITLE"
        fi
    else
        log_message "WARNING: Discord notification script not found: \$SCRIPT_DIR/discord_notify.sh"
    fi
}

# Function to find the latest backup
find_latest_backup() {
    if [ ! -d "\$BACKUP_DIR" ]; then
        log_message "Error: Backup directory does not exist: \$BACKUP_DIR"
        return 1
    fi
    
    # Find the most recent backup file
    local LATEST_BACKUP=\$(ls -t "\$BACKUP_DIR"/backup_*.tar.gz 2>/dev/null | head -n1)
    if [ -z "\$LATEST_BACKUP" ]; then
        log_message "Error: No backup files found in \$BACKUP_DIR"
        return 1
    fi
    
    echo "\$LATEST_BACKUP"
    return 0
}

# Function to check if restore is needed
check_if_restore_needed() {
    # Check if the server is running
    if ! timeout 5 bash -c "source '\$CONDA_SH' && conda activate '\$CONDA_ENV' && evennia status" | grep -q "running"; then
        log_message "Server is not running, restore may be needed"
        return 0
    fi
    
    # Check for specific error conditions that indicate restore is needed
    if [ -f "\$GAME_DIRECTORY/server/evennia.db3" ]; then
        if ! sqlite3 "\$GAME_DIRECTORY/server/evennia.db3" "SELECT 1;" &>/dev/null; then
            log_message "Database appears to be corrupted, restore may be needed"
            return 0
        fi
    fi
    
    return 1
}

# Change to the game directory
cd "\$GAME_DIRECTORY" || {
    log_message "ERROR: Failed to change to game directory: \$GAME_DIRECTORY"
    if [ -n "\$DISCORD_WEBHOOK_URL" ]; then
        send_discord_notification "Restore Failed" "Failed to change to game directory: \$GAME_DIRECTORY" "0xe74c3c"
    fi
    exit 1
}

# Check if restore is needed
if check_if_restore_needed; then
    log_message "Restore condition detected, attempting to restore from backup"
    
    # Send Discord notification about the restore
    if [ -n "\$DISCORD_WEBHOOK_URL" ]; then
        send_discord_notification "Restore Started" "Restore condition detected, attempting to restore from backup" "0x3498db"
    fi
    
    # Find the latest backup
    LATEST_BACKUP=\$(find_latest_backup)
    if [ -z "\$LATEST_BACKUP" ]; then
        log_message "ERROR: Failed to find latest backup"
        if [ -n "\$DISCORD_WEBHOOK_URL" ]; then
            send_discord_notification "Restore Failed" "Failed to find latest backup" "0xe74c3c"
        fi
        exit 1
    fi
    
    # Create a backup of the current state before restore
    if ! "\$SCRIPT_DIR/backup_game.sh"; then
        log_message "WARNING: Failed to create backup before restore"
        if [ -n "\$DISCORD_WEBHOOK_URL" ]; then
            send_discord_notification "Restore Warning" "Failed to create backup before restore" "0xf39c12"
        fi
    fi
    
    # Extract the backup
    if ! tar -xzf "\$LATEST_BACKUP" -C "\$GAME_DIRECTORY/.."; then
        log_message "ERROR: Failed to extract backup"
        if [ -n "\$DISCORD_WEBHOOK_URL" ]; then
            send_discord_notification "Restore Failed" "Failed to extract backup" "0xe74c3c"
        fi
        exit 1
    fi
    
    # Restart the server
    if ! "\$SCRIPT_DIR/restart_prod.sh"; then
        log_message "ERROR: Failed to restart server after restore"
        if [ -n "\$DISCORD_WEBHOOK_URL" ]; then
            send_discord_notification "Restore Failed" "Failed to restart server after restore" "0xe74c3c"
        fi
        exit 1
    fi
    
    log_message "Server restored and restarted successfully"
    
    # Send Discord notification about the successful restore
    if [ -n "\$DISCORD_WEBHOOK_URL" ]; then
        send_discord_notification "Restore Completed" "Server restored and restarted successfully" "0x2ecc71"
    fi
else
    log_message "No restore needed"
fi

exit 0
EOF

# Make the scripts executable
chmod +x "$UPDATE_SCRIPT"
chmod +x "$RESTORE_SCRIPT"

# Add the cron jobs
UPDATE_CRON_JOB="*/$INTERVAL * * * * $UPDATE_SCRIPT > $UPDATE_LOG 2>&1"
RESTORE_CRON_JOB="*/$INTERVAL * * * * $RESTORE_SCRIPT > $RESTORE_LOG 2>&1"

# Remove any existing cron jobs for these scripts
(crontab -l 2>/dev/null | grep -v "$UPDATE_SCRIPT" | grep -v "$RESTORE_SCRIPT") | crontab -

# Add the new cron jobs
(crontab -l 2>/dev/null; echo "$UPDATE_CRON_JOB"; echo "$RESTORE_CRON_JOB") | crontab -

echo "Auto-update and auto-restore cron jobs added successfully"
echo "Check interval: $INTERVAL minutes"
echo "Git branch: $BRANCH"
echo "Game directory: $GAME_DIRECTORY"
echo "Conda environment: $CONDA_ENV"
echo "Update script: $UPDATE_SCRIPT"
echo "Restore script: $RESTORE_SCRIPT"
echo "Update log file: $UPDATE_LOG"
echo "Restore log file: $RESTORE_LOG"
=======
# Make the restore script executable
chmod +x "$RESTORE_SCRIPT"

# Add the cron job
CRON_JOB="*/$INTERVAL * * * * $RESTORE_SCRIPT > /dev/null 2>&1"
(crontab -l 2>/dev/null | grep -v "$RESTORE_SCRIPT"; echo "$CRON_JOB") | crontab -

echo "Auto-restore cron job added successfully"
echo "Check interval: $INTERVAL minutes"
echo "Game directory: $GAME_DIRECTORY"
echo "Conda environment: $CONDA_ENV"
echo "Restore script: $RESTORE_SCRIPT"
echo "Log file: /var/log/evennia_restore.log"
>>>>>>> 9b8d74ee

exit 0 <|MERGE_RESOLUTION|>--- conflicted
+++ resolved
@@ -1,6 +1,5 @@
 #!/bin/bash
 
-<<<<<<< HEAD
 # Script to set up auto-update and auto-restore cron jobs for Evennia server
 # This script creates cron jobs to automatically update, restart, and restore the Evennia server
 
@@ -14,10 +13,6 @@
     echo "Error: Configuration file not found: $SCRIPT_DIR/config.sh"
     exit 1
 fi
-=======
-# Script to set up auto-restore cron job for Evennia server
-# This script creates a cron job to automatically restore from the latest backup if needed
->>>>>>> 9b8d74ee
 
 # Function to display usage
 usage() {
@@ -25,13 +20,8 @@
     echo "Options:"
     echo "  -b, --branch BRANCH      Git branch to pull from (default: main)"
     echo "  -i, --interval MINUTES   Check interval in minutes (default: 60)"
-<<<<<<< HEAD
     echo "  -d, --directory DIR      Game directory path (default: $GAME_DIRECTORY)"
     echo "  -e, --env ENV            Conda environment name (default: $CONDA_ENV)"
-=======
-    echo "  -d, --directory DIR      Game directory path (default: /root/game)"
-    echo "  -e, --env ENV            Conda environment name (default: game_py311)"
->>>>>>> 9b8d74ee
     echo "  -w, --webhook URL        Discord webhook URL for notifications"
     echo "  -h, --help               Display this help message"
     exit 1
@@ -87,18 +77,9 @@
     exit 1
 fi
 
-<<<<<<< HEAD
 # Create an update script
 UPDATE_SCRIPT="$SCRIPT_DIR/update_game.sh"
 cat > "$UPDATE_SCRIPT" << EOF
-=======
-# Get the directory of this script
-SCRIPT_DIR="$(cd "$(dirname "${BASH_SOURCE[0]}")" && pwd)"
-
-# Create a temporary restore script
-RESTORE_SCRIPT="$SCRIPT_DIR/restore_from_backup.sh"
-cat > "$RESTORE_SCRIPT" << EOF
->>>>>>> 9b8d74ee
 #!/bin/bash
 
 # Auto-restore script for Evennia server
@@ -113,10 +94,6 @@
     exit 1
 fi
 
-# Set the conda paths
-CONDA_BASE="/root/miniconda3"
-CONDA_SH="\$CONDA_BASE/etc/profile.d/conda.sh"
-
 # Set the Discord webhook URL
 DISCORD_WEBHOOK_URL="$DISCORD_WEBHOOK_URL"
 
@@ -124,11 +101,7 @@
 BRANCH="$BRANCH"
 
 # Log file
-<<<<<<< HEAD
 LOG_FILE="\$UPDATE_LOG"
-=======
-LOG_FILE="/var/log/evennia_restore.log"
->>>>>>> 9b8d74ee
 
 # Function to log messages
 log_message() {
@@ -174,13 +147,6 @@
     return 0
 }
 
-<<<<<<< HEAD
-# Check if there are any changes to pull
-git fetch origin "\$BRANCH" || {
-    log_message "ERROR: Failed to fetch from origin: \$BRANCH"
-    if [ -n "\$DISCORD_WEBHOOK_URL" ]; then
-        send_discord_notification "Update Failed" "Failed to fetch from origin: \$BRANCH" "0xe74c3c"
-=======
 # Function to check if restore is needed
 check_if_restore_needed() {
     # Check if the server is running
@@ -205,24 +171,25 @@
     log_message "ERROR: Failed to change to game directory: \$GAME_DIRECTORY"
     if [ -n "\$DISCORD_WEBHOOK_URL" ]; then
         send_discord_notification "Restore Failed" "Failed to change to game directory: \$GAME_DIRECTORY" "0xe74c3c"
->>>>>>> 9b8d74ee
-    fi
-    exit 1
-}
-
-<<<<<<< HEAD
+    fi
+    exit 1
+}
+
+# Check if there are any changes to pull
+git fetch origin "\$BRANCH" || {
+    log_message "ERROR: Failed to fetch from origin: \$BRANCH"
+    if [ -n "\$DISCORD_WEBHOOK_URL" ]; then
+        send_discord_notification "Update Failed" "Failed to fetch from origin: \$BRANCH" "0xe74c3c"
+    fi
+    exit 1
+}
+
 # Check if there are any changes to pull
 if ! git diff --quiet HEAD origin/\$BRANCH; then
     log_message "Changes detected, pulling from origin: \$BRANCH"
-=======
-# Check if restore is needed
-if check_if_restore_needed; then
-    log_message "Restore condition detected, attempting to restore from backup"
->>>>>>> 9b8d74ee
-    
-    # Send Discord notification about the restore
-    if [ -n "\$DISCORD_WEBHOOK_URL" ]; then
-<<<<<<< HEAD
+    
+    # Send Discord notification about the update
+    if [ -n "\$DISCORD_WEBHOOK_URL" ]; then
         send_discord_notification "Update Started" "Pulling changes from origin: \$BRANCH" "0x3498db"
     fi
     
@@ -231,34 +198,6 @@
         log_message "ERROR: Failed to pull from origin: \$BRANCH"
         if [ -n "\$DISCORD_WEBHOOK_URL" ]; then
             send_discord_notification "Update Failed" "Failed to pull from origin: \$BRANCH" "0xe74c3c"
-=======
-        send_discord_notification "Restore Started" "Restore condition detected, attempting to restore from backup" "0x3498db"
-    fi
-    
-    # Find the latest backup
-    LATEST_BACKUP=\$(find_latest_backup)
-    if [ -z "\$LATEST_BACKUP" ]; then
-        log_message "ERROR: Failed to find latest backup"
-        if [ -n "\$DISCORD_WEBHOOK_URL" ]; then
-            send_discord_notification "Restore Failed" "Failed to find latest backup" "0xe74c3c"
->>>>>>> 9b8d74ee
-        fi
-        exit 1
-    fi
-    
-    # Create a backup of the current state before restore
-    if ! "\$SCRIPT_DIR/backup_game.sh"; then
-        log_message "WARNING: Failed to create backup before restore"
-        if [ -n "\$DISCORD_WEBHOOK_URL" ]; then
-            send_discord_notification "Restore Warning" "Failed to create backup before restore" "0xf39c12"
-        fi
-    fi
-    
-    # Extract the backup
-    if ! tar -xzf "\$LATEST_BACKUP" -C "\$GAME_DIRECTORY/.."; then
-        log_message "ERROR: Failed to extract backup"
-        if [ -n "\$DISCORD_WEBHOOK_URL" ]; then
-            send_discord_notification "Restore Failed" "Failed to extract backup" "0xe74c3c"
         fi
         exit 1
     fi
@@ -285,7 +224,6 @@
 exit 0
 EOF
 
-<<<<<<< HEAD
 # Create a restore script
 RESTORE_SCRIPT="$SCRIPT_DIR/restore_from_backup.sh"
 cat > "$RESTORE_SCRIPT" << EOF
@@ -461,20 +399,5 @@
 echo "Restore script: $RESTORE_SCRIPT"
 echo "Update log file: $UPDATE_LOG"
 echo "Restore log file: $RESTORE_LOG"
-=======
-# Make the restore script executable
-chmod +x "$RESTORE_SCRIPT"
-
-# Add the cron job
-CRON_JOB="*/$INTERVAL * * * * $RESTORE_SCRIPT > /dev/null 2>&1"
-(crontab -l 2>/dev/null | grep -v "$RESTORE_SCRIPT"; echo "$CRON_JOB") | crontab -
-
-echo "Auto-restore cron job added successfully"
-echo "Check interval: $INTERVAL minutes"
-echo "Game directory: $GAME_DIRECTORY"
-echo "Conda environment: $CONDA_ENV"
-echo "Restore script: $RESTORE_SCRIPT"
-echo "Log file: /var/log/evennia_restore.log"
->>>>>>> 9b8d74ee
 
 exit 0 