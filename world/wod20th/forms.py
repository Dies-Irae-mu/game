# world/wod20th/forms.py
from django import forms
from .models import Stat, ShapeshifterForm
from django.core.management.base import BaseCommand

class StatForm(forms.ModelForm):
    class Meta:
        model = Stat
        fields = ['name', 'description', 'game_line', 'category', 'stat_type', 'values']
        widgets = {
            'values': forms.Textarea(attrs={'rows': 3}),
        }

class Command(BaseCommand):
    help = 'Initialize shapeshifter forms in the database'

    def handle(self, *args, **options):
        create_shifter_forms()
        self.stdout.write(self.style.SUCCESS('Successfully initialized shapeshifter forms'))

def create_shifter_forms():
    forms_data = {
        'garou': {
<<<<<<< HEAD
=======

>>>>>>> 60647cc6
            'Homid': {'stat_modifiers': {}, 'difficulty': 6, 'rage_cost': 0},
            'Glabro': {'stat_modifiers': {'Strength': 2, 'Stamina': 2, 'Manipulation': -1, 'Appearance': -1}, 'difficulty': 7, 'rage_cost': 1},
            'Crinos': {'stat_modifiers': {'Strength': 4, 'Dexterity': 1, 'Stamina': 3, 'Manipulation': -3}, 'difficulty': 6, 'rage_cost': 1},
            'Hispo': {'stat_modifiers': {'Strength': 3, 'Dexterity': 2, 'Stamina': 3, 'Manipulation': -3}, 'difficulty': 7, 'rage_cost': 1},
            'Lupus': {'stat_modifiers': {'Strength': 1, 'Dexterity': 2, 'Stamina': 2, 'Manipulation': -3}, 'difficulty': 6, 'rage_cost': 1}
        },
        'ajaba': {
            'Homid': {'stat_modifiers': {}, 'difficulty': 6, 'rage_cost': 0},
            'Anthros': {'stat_modifiers': {'Strength': 2, 'Stamina': 2, 'Manipulation': -1, 'Appearance': -1}, 'difficulty': 7, 'rage_cost': 1},
            'Crinos': {'stat_modifiers': {'Strength': 3, 'Dexterity': 2, 'Stamina': 4, 'Manipulation': -2}, 'difficulty': 6, 'rage_cost': 1},
            'Crocas': {'stat_modifiers': {'Strength': 2, 'Dexterity': 3, 'Stamina': 3, 'Manipulation': -2}, 'difficulty': 7, 'rage_cost': 1},
            'Hyaenid': {'stat_modifiers': {'Strength': 1, 'Dexterity': 2, 'Stamina': 2, 'Manipulation': -2}, 'difficulty': 6, 'rage_cost': 1}
        },
        'kitsune': {
            'Homid': {'stat_modifiers': {}, 'difficulty': 6, 'rage_cost': 0},
            'Sambuhenge': {'stat_modifiers': {'Dexterity': 1, 'Stamina': 1, 'Manipulation': -1}, 'difficulty': 7, 'rage_cost': 1},
            'Koto': {'stat_modifiers': {'Strength': 1, 'Dexterity': 2, 'Stamina': 2, 'Manipulation': -1, 'Perception': 1}, 'difficulty': 6, 'rage_cost': 1},
            'Juko': {'stat_modifiers': {'Dexterity': 3, 'Stamina': 3, 'Manipulation': -2, 'Perception': 1}, 'difficulty': 7, 'rage_cost': 1},
            'Kyubi': {'stat_modifiers': {'Dexterity': 4, 'Stamina': 2, 'Manipulation': -1, 'Perception': 2}, 'difficulty': 6, 'rage_cost': 1}
        },
        'gurahl': {
            'Homid': {'stat_modifiers': {}, 'difficulty': 6, 'rage_cost': 0},
            'Arthren': {'stat_modifiers': {'Strength': 3, 'Stamina': 3, 'Manipulation': -1, 'Appearance': -1}, 'difficulty': 7, 'rage_cost': 1},
            'Crinos': {'stat_modifiers': {'Strength': 5, 'Dexterity': -1, 'Stamina': 5, 'Manipulation': -3}, 'difficulty': 6, 'rage_cost': 1},
            'Bjornen': {'stat_modifiers': {'Strength': 4, 'Dexterity': -1, 'Stamina': 4, 'Manipulation': -3}, 'difficulty': 7, 'rage_cost': 1},
            'Ursus': {'stat_modifiers': {'Strength': 3, 'Dexterity': -1, 'Stamina': 3, 'Manipulation': -3}, 'difficulty': 6, 'rage_cost': 1}
        },
        'nuwisha': {
            'Homid': {'stat_modifiers': {}, 'difficulty': 6, 'rage_cost': 0},
            'Tsitsu': {'stat_modifiers': {'Strength': 1, 'Dexterity': 1, 'Stamina': 2, 'Manipulation': -1}, 'difficulty': 7, 'rage_cost': 1},
            'Manabozho': {'stat_modifiers': {'Strength': 2, 'Dexterity': 3, 'Stamina': 3, 'Manipulation': -2}, 'difficulty': 6, 'rage_cost': 1},
            'Sendeh': {'stat_modifiers': {'Strength': 2, 'Dexterity': 3, 'Stamina': 3, 'Manipulation': -3}, 'difficulty': 7, 'rage_cost': 1},
            'Latrani': {'stat_modifiers': {'Dexterity': 3, 'Stamina': 3, 'Manipulation': -3}, 'difficulty': 6, 'rage_cost': 1}
        },
        'bastet': {
            'Homid': {'stat_modifiers': {}, 'difficulty': 6, 'rage_cost': 0},
            'Sokto': {'stat_modifiers': {'Strength': 1, 'Dexterity': 2, 'Stamina': 1, 'Manipulation': -1, 'Appearance': -1}, 'difficulty': 7, 'rage_cost': 1},
            'Crinos': {'stat_modifiers': {'Strength': 2, 'Dexterity': 3, 'Stamina': 3, 'Manipulation': -3}, 'difficulty': 6, 'rage_cost': 1},
            'Chatro': {'stat_modifiers': {'Strength': 2, 'Dexterity': 4, 'Stamina': 2, 'Manipulation': -2}, 'difficulty': 7, 'rage_cost': 1},
            'Feline': {'stat_modifiers': {'Strength': 1, 'Dexterity': 4, 'Stamina': 1, 'Manipulation': -2}, 'difficulty': 6, 'rage_cost': 1}
        },
        'corax': {
            'Homid': {'stat_modifiers': {}, 'difficulty': 6, 'rage_cost': 0},
            'Crinos': {'stat_modifiers': {'Strength': 2, 'Dexterity': 2, 'Stamina': 2, 'Manipulation': -2}, 'difficulty': 6, 'rage_cost': 1},
            'Corvid': {'stat_modifiers': {'Strength': -1, 'Dexterity': 3, 'Stamina': -1, 'Manipulation': -2}, 'difficulty': 6, 'rage_cost': 1}
        },
        'ananasi': {
            'Homid': {'stat_modifiers': {}, 'difficulty': 6, 'rage_cost': 0},
            'Lilian': {'stat_modifiers': {'Strength': 2, 'Dexterity': 3, 'Stamina': 2, 'Manipulation': -1}, 'difficulty': 6, 'rage_cost': 1},
            'Pithus': {'stat_modifiers': {'Strength': 4, 'Dexterity': 1, 'Stamina': 3, 'Manipulation': -3}, 'difficulty': 6, 'rage_cost': 1},
            'Crawlerling': {'stat_modifiers': {'Strength': -5, 'Dexterity': 5, 'Stamina': -5, 'Manipulation': -5}, 'difficulty': 6, 'rage_cost': 1}
        },
        'mokole': {
            'Homid': {'stat_modifiers': {}, 'difficulty': 6, 'rage_cost': 0},
            'Archid': {'stat_modifiers': {'Strength': 4, 'Dexterity': -1, 'Stamina': 4, 'Manipulation': -3}, 'difficulty': 6, 'rage_cost': 1},
            'Suchid': {'stat_modifiers': {'Strength': -1, 'Dexterity': 0, 'Stamina': 1, 'Manipulation': -3}, 'difficulty': 7, 'rage_cost': 1}
        },
        'ratkin': {
            'Homid': {'stat_modifiers': {}, 'difficulty': 6, 'rage_cost': 0},
            'Crinos': {'stat_modifiers': {'Strength': 2, 'Dexterity': 3, 'Stamina': 2, 'Manipulation': -2}, 'difficulty': 6, 'rage_cost': 1},
            'Rodens': {'stat_modifiers': {'Strength': -1, 'Dexterity': 3, 'Stamina': -1, 'Manipulation': -2}, 'difficulty': 7, 'rage_cost': 1}
        },
        'nagah': {
            'Homid': {'stat_modifiers': {}, 'difficulty': 6, 'rage_cost': 0},
            'Silkaram': {'stat_modifiers': {'Strength': 2, 'Stamina': 2, 'Manipulation': -2, 'Appearance': -2}, 'difficulty': 7, 'rage_cost': 1},
            'Azhi': {'stat_modifiers': {'Strength': 3, 'Dexterity': 2, 'Stamina': 3, 'Manipulation': -3}, 'difficulty': 6, 'rage_cost': 1},
            'Kali': {'stat_modifiers': {'Strength': 2, 'Dexterity': 2, 'Stamina': 2, 'Manipulation': -3}, 'difficulty': 7, 'rage_cost': 1},
            'Vasuki': {'stat_modifiers': {'Strength': -1, 'Dexterity': 2, 'Stamina': 1, 'Manipulation': -5}, 'difficulty': 6, 'rage_cost': 1}
        },
        'rokea': {
            'Homid': {'stat_modifiers': {}, 'difficulty': 6, 'rage_cost': 0},
            'Glabrus': {'stat_modifiers': {'Strength': 2, 'Stamina': 2, 'Manipulation': -2, 'Appearance': -2}, 'difficulty': 7, 'rage_cost': 1},
            'Gladius': {'stat_modifiers': {'Strength': 3, 'Dexterity': -1, 'Stamina': 2, 'Manipulation': -4, 'Appearance': -5}, 'difficulty': 6, 'rage_cost': 1},
            'Chasmus': {'stat_modifiers': {'Strength': 4, 'Dexterity': 1, 'Stamina': 3, 'Manipulation': -4}, 'difficulty': 7, 'rage_cost': 1},
            'Squamus': {'stat_modifiers': {'Strength': 2, 'Dexterity': 3, 'Stamina': 2, 'Manipulation': -4}, 'difficulty': 6, 'rage_cost': 1}
        }
    }

    # Create forms for each shifter type
    for shifter_type, forms in forms_data.items():
        print(f"Creating forms for {shifter_type}...")
        for form_name, data in forms.items():
            try:
                form, created = ShapeshifterForm.objects.get_or_create(
                    name=form_name,
                    shifter_type=shifter_type,
                    defaults={
                        'description': f'{shifter_type.capitalize()} {form_name} form',
                        'stat_modifiers': data.get('stat_modifiers', {}),
                        'difficulty': data.get('difficulty', 6),
                        'rage_cost': data.get('rage_cost', 1),
                        'lock_string': 'examine:all();control:perm(Admin)'  # Default lock string
<<<<<<< HEAD
=======

>>>>>>> 60647cc6
                    }
                )
                print(f"  {'Created' if created else 'Found'} form: {form_name}")
            except Exception as e:
                print(f"  Error creating {form_name}: {str(e)}")

    print("Shifter forms initialization complete.")<|MERGE_RESOLUTION|>--- conflicted
+++ resolved
@@ -6,7 +6,7 @@
 class StatForm(forms.ModelForm):
     class Meta:
         model = Stat
-        fields = ['name', 'description', 'game_line', 'category', 'stat_type', 'values']
+        fields = ['name', 'description', 'game_line', 'category', 'stat_type', 'values', 'rage_cost']
         widgets = {
             'values': forms.Textarea(attrs={'rows': 3}),
         }
@@ -21,10 +21,6 @@
 def create_shifter_forms():
     forms_data = {
         'garou': {
-<<<<<<< HEAD
-=======
-
->>>>>>> 60647cc6
             'Homid': {'stat_modifiers': {}, 'difficulty': 6, 'rage_cost': 0},
             'Glabro': {'stat_modifiers': {'Strength': 2, 'Stamina': 2, 'Manipulation': -1, 'Appearance': -1}, 'difficulty': 7, 'rage_cost': 1},
             'Crinos': {'stat_modifiers': {'Strength': 4, 'Dexterity': 1, 'Stamina': 3, 'Manipulation': -3}, 'difficulty': 6, 'rage_cost': 1},
@@ -117,10 +113,6 @@
                         'difficulty': data.get('difficulty', 6),
                         'rage_cost': data.get('rage_cost', 1),
                         'lock_string': 'examine:all();control:perm(Admin)'  # Default lock string
-<<<<<<< HEAD
-=======
-
->>>>>>> 60647cc6
                     }
                 )
                 print(f"  {'Created' if created else 'Found'} form: {form_name}")
