import json
import os
from django.core.management.base import BaseCommand
from django.core.exceptions import ValidationError
from django.db import transaction, connection, IntegrityError

# Import Evennia and initialize it
import evennia
evennia._init()

# Ensure Django settings are configured
import django
django.setup()

# Import the Stat model
from world.wod20th.models import Stat, CATEGORIES, STAT_TYPES

class Command(BaseCommand):
    help = 'Load WoD20th stats from JSON files in a directory'

    def add_arguments(self, parser):
        parser.add_argument('--dir', type=str, default='data', help='Directory containing JSON files')
        parser.add_argument('--file', type=str, help='Specific JSON file to load (optional)')

    def handle(self, *args, **options):
        data_dir = options['dir']
        specific_file = options['file']

        if specific_file:
            # Process single file
            file_path = os.path.join(data_dir, specific_file)
            self.process_file(file_path)
        else:
            # Process all JSON files in directory
            if not os.path.isdir(data_dir):
                self.stdout.write(self.style.ERROR(f'Directory not found: {data_dir}'))
                return

            self.stdout.write(self.style.NOTICE(f'Processing JSON files in {data_dir}...'))
            for filename in os.listdir(data_dir):
                if filename.endswith('.json'):
                    file_path = os.path.join(data_dir, filename)
                    self.process_file(file_path)

    def process_file(self, file_path):
        if not os.path.exists(file_path):
            self.stdout.write(self.style.ERROR(f'File not found: {file_path}'))
            return

        try:
            self.stdout.write(self.style.NOTICE(f'Processing {file_path}...'))
            with open(file_path, 'r') as f:
                data = json.load(f)
                
            # Handle both single stats and lists of stats
            if isinstance(data, list):
                for stat_data in data:
                    self.process_stat(stat_data)
            elif isinstance(data, dict):
                # If it's a dictionary of stats
                for stat_name, stat_data in data.items():
                    if isinstance(stat_data, dict):
                        # If it's already a dict, just add the name
                        stat_data['name'] = stat_name
                        self.process_stat(stat_data)
                    else:
                        # If it's just a value, create a basic stat dict
                        self.process_stat({
                            'name': stat_name,
                            'value': stat_data,
                            'category': 'other',
                            'stat_type': 'other'
                        })

            self.stdout.write(self.style.SUCCESS(f'Successfully loaded stats from {file_path}'))
        except json.JSONDecodeError:
            self.stdout.write(self.style.ERROR(f'Invalid JSON in file: {file_path}'))
        except Exception as e:
            self.stdout.write(self.style.ERROR(f'Error processing {file_path}: {str(e)}'))

    def process_stat(self, stat_data):
        if not isinstance(stat_data, dict):
            self.stdout.write(self.style.ERROR(f'Invalid stat data format: {stat_data}'))
            return

        name = stat_data.get('name')
        if not name:
            self.stdout.write(self.style.ERROR('Stat missing name'))
            return

        # Create or update the stat
        try:
            stat, created = Stat.objects.update_or_create(
                name=name,
                defaults={
                    'description': stat_data.get('description', ''),
                    'game_line': stat_data.get('game_line', 'general'),
                    'category': stat_data.get('category', 'other'),
                    'stat_type': stat_data.get('stat_type', 'other'),
                    'values': stat_data.get('values', []),
                    'splat': stat_data.get('splat'),
                    'hidden': stat_data.get('hidden', False),
                    'locked': stat_data.get('locked', False),
                    'instanced': stat_data.get('instanced', False),
                    'default': stat_data.get('default')
                }
            )

            action = 'Created' if created else 'Updated'
            self.stdout.write(self.style.SUCCESS(f'{action} stat: {name}'))
        except Exception as e:
<<<<<<< HEAD
            self.stdout.write(self.style.ERROR(f'Error creating/updating stat {name}: {str(e)}'))
=======
            self.stdout.write(self.style.ERROR(f'Error creating/updating stat {name}: {str(e)}'))

    def handle_ability(self, ability_data):
        """Handle loading an ability stat"""
        stat, created = Stat.objects.get_or_create(
            name=ability_data['name'],
            defaults={
                'description': ability_data.get('description', ''),
                'game_line': ability_data.get('game_line', 'Various'),
                'category': ability_data.get('category', 'abilities'),
                'stat_type': ability_data.get('stat_type', 'ability'),
                'values': ability_data.get('values', {}),
                'splat_specific': ability_data.get('splat_specific', False),
                'allowed_splats': ability_data.get('allowed_splats', {})
            }
        )
        
        if not created:
            # Update existing stat with new data
            stat.description = ability_data.get('description', '')
            stat.game_line = ability_data.get('game_line', 'Various')
            stat.category = ability_data.get('category', 'abilities')
            stat.stat_type = ability_data.get('stat_type', 'ability')
            stat.values = ability_data.get('values', {})
            stat.splat_specific = ability_data.get('splat_specific', False)
            stat.allowed_splats = ability_data.get('allowed_splats', {})
            stat.save()
>>>>>>> 45718959
<|MERGE_RESOLUTION|>--- conflicted
+++ resolved
@@ -109,9 +109,6 @@
             action = 'Created' if created else 'Updated'
             self.stdout.write(self.style.SUCCESS(f'{action} stat: {name}'))
         except Exception as e:
-<<<<<<< HEAD
-            self.stdout.write(self.style.ERROR(f'Error creating/updating stat {name}: {str(e)}'))
-=======
             self.stdout.write(self.style.ERROR(f'Error creating/updating stat {name}: {str(e)}'))
 
     def handle_ability(self, ability_data):
@@ -138,5 +135,4 @@
             stat.values = ability_data.get('values', {})
             stat.splat_specific = ability_data.get('splat_specific', False)
             stat.allowed_splats = ability_data.get('allowed_splats', {})
-            stat.save()
->>>>>>> 45718959
+            stat.save()