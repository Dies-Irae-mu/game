from evennia.utils.ansi import ANSIString
from collections import defaultdict
from world.wod20th.models import Stat

def format_stat(stat, value, width=25, default=None, tempvalue=None, allow_zero=False):
    """Format a stat for display with proper spacing and temporary values."""
    if default is not None and (value is None or (not allow_zero and value == 0) or value == ""):
        value = default
        tempvalue = default  # Also set tempvalue to default if value is defaulted

    stat_str = f" {stat}"
    
    if stat == "Paradox":
        value_str = str(tempvalue)
    elif stat == "Arete":
        # For Arete, don't show temporary value
        value_str = str(value)
    elif tempvalue is not None and int(tempvalue) != int(value):  # Convert to int for comparison
        if not allow_zero and tempvalue == 0:
            tempvalue = 1
<<<<<<< HEAD
        # Only show temporary value if it's numerically different
=======
>>>>>>> b03b06ad
        value_str = f"{value}({tempvalue})"
    else:
        # Just show permanent value if temporary is same or not set
        value_str = str(value)

    # Truncate the stat name if it's too long
    max_stat_length = width - len(value_str) - 4
    if len(stat_str) > max_stat_length:
        stat_str = stat_str[:max_stat_length-3] + "..."

    dots = "." * (width - len(stat_str) - len(value_str) - 1)
    return f"{stat_str}{dots}{value_str}"

def header(title, width=78,  color="|y", fillchar=ANSIString("|b-|n"), bcolor="|b"):
    return ANSIString.center(ANSIString(f"{bcolor}<|n {color} {title} |n{bcolor}>|n"), width=width, fillchar=ANSIString(fillchar)) + "\n"

def footer(width=78, fillchar=ANSIString("|b-|n")):
    return ANSIString(fillchar) * width + "\n"


def divider(title, width=78, fillchar="-", color="|r", text_color="|n"):
    """
    Create a divider with a title.

    Args:
        title (str): The title to display in the divider.
        width (int): The total width of the divider.
        fillchar (str): The character to use for filling.
        color (str): The color code for the divider line.
        text_color (str): The color code for the title text.

    Returns:
        ANSIString: The formatted divider.
    """
    if isinstance(fillchar, ANSIString):
        fillchar = fillchar[0]
    else:
        fillchar = fillchar[0]

    colored_fillchar = f"{color}{fillchar}"
    
    if title:
        # Calculate the width of the title text without color codes
        title_width = len(ANSIString(title).clean())
        # Calculate padding on each side of the title
        padding = (width - title_width - 2) // 2  # -2 for spaces around the title
        
        # Create the divider with title
        left_part = colored_fillchar * padding
        right_part = colored_fillchar * (width - padding - title_width - 2)
        inner_content = f"{left_part} {text_color}{title}|n {right_part}"
    else:
        # If no title, just create a line of fillchars
        inner_content = colored_fillchar * width

    # Remove any trailing whitespace and add the color terminator
    return ANSIString(f"{inner_content.rstrip()}|n")

def format_abilities(character):
    """Format abilities section of character sheet."""
    abilities = defaultdict(dict)
    
    # Get all standard abilities
    for stat in Stat.objects.filter(stat_type__in=['talent', 'skill', 'knowledge']):
        value = character.get_stat('abilities', stat.stat_type, stat.name)
        if value is not None:
            abilities[stat.category][stat.name] = value

    # Get splat-specific abilities
    for stat in Stat.objects.filter(stat_type='ability'):
        if character.can_have_ability(stat.name):
            value = character.get_stat('abilities', 'ability', stat.name)
            if value is not None:
                # Add to appropriate category based on the ability's category
                abilities[stat.category][stat.name] = value
    
    # Format output
    output = []
    for category in ['Talents', 'Skills', 'Knowledges']:
        if abilities[category]:
            output.append(f"{category:^20}")
            for name, value in sorted(abilities[category].items()):
                if value is not None:
                    output.append(f"{name:.<20}{value}")
            
    return "\n".join(output)<|MERGE_RESOLUTION|>--- conflicted
+++ resolved
@@ -18,10 +18,9 @@
     elif tempvalue is not None and int(tempvalue) != int(value):  # Convert to int for comparison
         if not allow_zero and tempvalue == 0:
             tempvalue = 1
-<<<<<<< HEAD
+
         # Only show temporary value if it's numerically different
-=======
->>>>>>> b03b06ad
+
         value_str = f"{value}({tempvalue})"
     else:
         # Just show permanent value if temporary is same or not set
