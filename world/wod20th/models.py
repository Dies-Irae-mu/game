--- conflicted
+++ resolved
@@ -378,10 +378,6 @@
     "Nuwisha": ["Breed", "Rank"],
     "Ratkin": ["Aspect", "Plague", "Breed", "Rank"]
 }
-<<<<<<< HEAD
-
-=======
->>>>>>> 45718959
 SHIFTER_RENOWN: Dict[str, Union[List[str], Dict[str, Dict[str, List[int]]]]] = {
     "Ajaba": ["Cunning", "Ferocity", "Obligation"],
     "Ananasi": ["Cunning", "Obedience", "Wisdom"],
